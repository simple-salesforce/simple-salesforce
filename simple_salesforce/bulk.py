--- conflicted
+++ resolved
@@ -72,18 +72,14 @@
         self.session = session
         self.headers = headers
 
-<<<<<<< HEAD
-    def _create_job(self, operation, external_id_field=None):
-=======
-    def _create_job(self, operation, object_name, use_serial,
+
+    def _create_job(self, operation, use_serial,
                     external_id_field=None):
->>>>>>> 0d621f94
         """ Create a bulk job
 
         Arguments:
 
         * operation -- Bulk operation to be performed by job
-        * object_name -- SF object
         * use_serial -- Process batches in order
         * external_id_field -- unique identifier field for upsert operations
         """
@@ -94,12 +90,8 @@
             use_serial = 0
         payload = {
             'operation': operation,
-<<<<<<< HEAD
             'object': self.object_name,
-=======
-            'object': object_name,
             'concurrencyMode': use_serial,
->>>>>>> 0d621f94
             'contentType': 'JSON'
             }
 
@@ -168,7 +160,6 @@
         result = call_salesforce(url=url, method='GET', session=self.session,
                                  headers=self.headers)
 
-<<<<<<< HEAD
         if operation in ('query', 'queryAll'):
             for batch_result in result.json():
                 url_query_results = "{}{}{}".format(url, '/', batch_result)
@@ -181,20 +172,6 @@
         else:
             yield result.json()
 
-    # pylint: disable=R0913
-    def _bulk_operation(self, operation, data,
-                        external_id_field=None, wait=5):
-=======
-        if operation == 'query':
-            url_query_results = "{}{}{}".format(url, '/', result.json()[0])
-            query_result = call_salesforce(url=url_query_results, method='GET',
-                                           session=self.session,
-                                           headers=self.headers)
-            return query_result.json()
-
-        return result.json()
-
-    # pylint: disable=R0913
     def worker(self, batch, operation, wait=5):
         """ Gets batches from concurrent worker threads.
         self._bulk_operation passes batch jobs.
@@ -216,13 +193,12 @@
         result = batch_results
         return result
 
-    def _bulk_operation(self, object_name, operation, data, use_serial=False,
+    # pylint: disable=R0913
+    def _bulk_operation(self, operation, data, use_serial=False,
                         external_id_field=None, batch_size=10000, wait=5):
->>>>>>> 0d621f94
         """ String together helper functions to create a complete
         end-to-end bulk API request
         Arguments:
-        * object_name -- SF object
         * operation -- Bulk operation to be performed by job
         * data -- list of dict to be passed as a batch
         * use_serial -- Process batches in serial mode
@@ -231,18 +207,13 @@
         * batch_size -- number of records to assign for each batch in the job
         """
 
-<<<<<<< HEAD
-        job = self._create_job(operation=operation,
-                               external_id_field=external_id_field)
-=======
-        if operation != 'query':
+        if operation not in ('query', 'queryAll'):
             # Checks to prevent batch limit
             if len(data) >= 10000 and batch_size > 10000:
                 batch_size = 10000
             pool = concurrent.futures.ThreadPoolExecutor()
->>>>>>> 0d621f94
-
-            job = self._create_job(object_name=object_name, operation=operation,
+
+            job = self._create_job(operation=operation,
                                    use_serial=use_serial,
                                    external_id_field=external_id_field)
             batches = [
@@ -258,8 +229,8 @@
 
             self._close_job(job_id=job['id'])
 
-        if operation == 'query':
-            job = self._create_job(object_name=object_name, operation=operation,
+        elif operation in ('query', 'queryAll'):
+            job = self._create_job(operation=operation,
                                    use_serial=use_serial,
                                    external_id_field=external_id_field)
 
@@ -290,73 +261,41 @@
     # _bulk_operation wrappers to expose supported Salesforce bulk operations
     def delete(self, data, batch_size=10000, use_serial=False):
         """ soft delete records """
-<<<<<<< HEAD
-        results = self._bulk_operation(operation='delete', data=data)
-        return self._create_list_results(results)
-=======
-        results = self._bulk_operation(object_name=self.object_name,
-                                       use_serial=use_serial,
+        results = self._bulk_operation(use_serial=use_serial,
                                        operation='delete', data=data,
                                        batch_size=batch_size)
         return results
->>>>>>> 0d621f94
 
     def insert(self, data, batch_size=10000,
                use_serial=False):
         """ insert records """
-<<<<<<< HEAD
-        results = self._bulk_operation(operation='insert', data=data)
-        return self._create_list_results(results)
-=======
-        results = self._bulk_operation(object_name=self.object_name,
-                                       use_serial=use_serial,
+        results = self._bulk_operation(use_serial=use_serial,
                                        operation='insert', data=data,
                                        batch_size=batch_size)
         return results
->>>>>>> 0d621f94
 
     def upsert(self, data, external_id_field, batch_size=10000,
                use_serial=False):
         """ upsert records based on a unique identifier """
-<<<<<<< HEAD
-        results = self._bulk_operation(operation='upsert',
-                                       external_id_field=external_id_field,
-                                       data=data)
-        return self._create_list_results(results)
-=======
-        results = self._bulk_operation(object_name=self.object_name,
-                                       use_serial=use_serial,
+        results = self._bulk_operation(use_serial=use_serial,
                                        operation='upsert',
                                        external_id_field=external_id_field,
                                        data=data, batch_size=batch_size)
         return results
->>>>>>> 0d621f94
 
     def update(self, data, batch_size=10000, use_serial=False):
         """ update records """
-<<<<<<< HEAD
-        results = self._bulk_operation(operation='update', data=data)
-        return self._create_list_results(results)
-=======
-        results = self._bulk_operation(object_name=self.object_name,
-                                       use_serial=use_serial,
+        results = self._bulk_operation(use_serial=use_serial,
                                        operation='update', data=data,
                                        batch_size=batch_size)
         return results
->>>>>>> 0d621f94
 
     def hard_delete(self, data, batch_size=10000, use_serial=False):
         """ hard delete records """
-<<<<<<< HEAD
-        results = self._bulk_operation(operation='hardDelete', data=data)
-        return self._create_list_results(results)
-=======
-        results = self._bulk_operation(object_name=self.object_name,
-                                       use_serial=use_serial,
+        results = self._bulk_operation(use_serial=use_serial,
                                        operation='hardDelete', data=data,
                                        batch_size=batch_size)
         return results
->>>>>>> 0d621f94
 
     def query(self, data, lazy_operation=False):
         """ bulk query """
