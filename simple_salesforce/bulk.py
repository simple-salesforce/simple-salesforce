""" Classes for interacting with Salesforce Bulk API """

import json
from collections import OrderedDict
from time import sleep
import concurrent.futures
from functools import partial
from typing import Any, Dict, Iterable, List, Optional, Union, cast

import requests

from .util import BulkDataAny, BulkDataStr, Headers, Proxies, \
    call_salesforce, \
    list_from_generator
from .exceptions import SalesforceGeneralError


class SFBulkHandler:
    """ Bulk API request handler
    Intermediate class which allows us to use commands,
     such as 'sf.bulk.Contacts.create(...)'
    This is really just a middle layer, whose sole purpose is
    to allow the above syntax
    """

    def __init__(
            self,
            session_id: str,
            bulk_url: str,
            proxies: Optional[Proxies] = None,
            session: Optional[requests.Session] = None):
        """Initialize the instance with the given parameters.

        Arguments:

        * session_id -- the session ID for authenticating to Salesforce
        * bulk_url -- API endpoint set in Salesforce instance
        * proxies -- the optional map of scheme to proxy server
        * session -- Custom requests session, created in calling code. This
                     enables the use of requests Session features not otherwise
                     exposed by simple_salesforce.
        """
        self.session_id = session_id
        self.session = session or requests.Session()
        self.bulk_url = bulk_url
        # don't wipe out original proxies with None
        if not session and proxies is not None:
            self.session.proxies = proxies

        # Define these headers separate from Salesforce class,
        # as bulk uses a slightly different format
        self.headers = {
            'Content-Type': 'application/json',
            'X-SFDC-Session': self.session_id,
            'X-PrettyPrint': '1'
            }

    def __getattr__(self, name: str) -> "SFBulkType":
        return SFBulkType(object_name=name, bulk_url=self.bulk_url,
                          headers=self.headers, session=self.session)


class SFBulkType:
    """ Interface to Bulk/Async API functions"""

    def __init__(
            self,
            object_name: str,
            bulk_url: str,
            headers: Headers,
            session: requests.Session):
        """Initialize the instance with the given parameters.

        Arguments:

        * object_name -- the name of the type of SObject this represents,
                         e.g. `Lead` or `Contact`
        * bulk_url -- API endpoint set in Salesforce instance
        * headers -- bulk API headers
        * session -- Custom requests session, created in calling code. This
                     enables the use of requests Session features not otherwise
                     exposed by simple_salesforce.
        """
        self.object_name = object_name
        self.bulk_url = bulk_url
        self.session = session
        self.headers = headers

    def _create_job(self, operation: str, use_serial: bool,
                    external_id_field: Optional[str] = None) -> Any:
        """ Create a bulk job

        Arguments:

        * operation -- Bulk operation to be performed by job
        * use_serial -- Process batches in order
        * external_id_field -- unique identifier field for upsert operations
        """

        payload = {
            'operation': operation,
            'object': self.object_name,
            'concurrencyMode': 1 if use_serial else 0,
            'contentType': 'JSON'
            }

        if operation == 'upsert':
            payload['externalIdFieldName'] = external_id_field

        url = f'{self.bulk_url}job'

        result = call_salesforce(url=url, method='POST', session=self.session,
                                 headers=self.headers,
                                 data=json.dumps(payload, allow_nan=False))
        return result.json(object_pairs_hook=OrderedDict)

    def _close_job(self, job_id: str) -> Any:
        """ Close a bulk job """
        payload = {
            'state': 'Closed'
            }

        url = f'{self.bulk_url}job/{job_id}'

        result = call_salesforce(url=url, method='POST', session=self.session,
                                 headers=self.headers,
                                 data=json.dumps(payload, allow_nan=False))
        return result.json(object_pairs_hook=OrderedDict)

    def _get_job(self, job_id: str) -> Any:
        """ Get an existing job to check the status """
        url = f'{self.bulk_url}job/{job_id}'

        result = call_salesforce(url=url, method='GET', session=self.session,
                                 headers=self.headers)
        return result.json(object_pairs_hook=OrderedDict)

    def _add_batch(
            self,
            job_id: str,
            data: BulkDataAny,
            operation: str) -> Any:
        """ Add a set of data as a batch to an existing job
        Separating this out in case of later
        implementations involving multiple batches
        """

        url = f'{self.bulk_url}job/{job_id}/batch'

        data_: Union[BulkDataAny, str]
        if operation not in ('query', 'queryAll'):
            data_ = json.dumps(data, allow_nan=False)
        else:
            data_ = data

        result = call_salesforce(url=url, method='POST', session=self.session,
                                 headers=self.headers, data=data_)
        return result.json(object_pairs_hook=OrderedDict)

    def _get_batch(self, job_id: str, batch_id: str) -> Any:
        """ Get an existing batch to check the status """

        url = f'{self.bulk_url}job/{job_id}/batch/{batch_id}'

        result = call_salesforce(url=url, method='GET', session=self.session,
                                 headers=self.headers)
        return result.json(object_pairs_hook=OrderedDict)

    def _get_batch_results(
            self,
            job_id: str,
            batch_id: str,
            operation: str) -> Iterable[Any]:
        """ retrieve a set of results from a completed job """

        url = f'{self.bulk_url}job/{job_id}/batch/{batch_id}/result'

        result = call_salesforce(url=url, method='GET', session=self.session,
                                 headers=self.headers)

        if operation in ('query', 'queryAll'):
            for batch_result in result.json():
                url_query_results = f'{url}/{batch_result}'
                batch_query_result = call_salesforce(url=url_query_results,
                                                     method='GET',
                                                     session=self.session,
                                                     headers=self.headers
                                                     ).json()
                yield batch_query_result
        else:
            yield result.json()

<<<<<<< HEAD
    def worker(
            self,
            batch: Dict[str, Any],
            operation: str,
            wait: int = 5,
            bypass_results: bool = False) -> Iterable[Any]:
=======
    def _get_batch_request_with_batch_results(self, job_id, batch_id,
                                              operation):
        """ retrieve a set of results from a completed job """

        url = f'{self.bulk_url}job/{job_id}/batch/{batch_id}/request'

        batch_request = call_salesforce(url=url, method='GET',
                                        session=self.session,
                                        headers=self.headers)

        batch_result = self._get_batch_results(job_id, batch_id,
                                               operation='batch_results')

        results = []
        for idx, i in enumerate(batch_result.json()):
            flattened_request_dict = [{
                                          k + '.' + list(v.keys())[0]: v.get(
                                              list(v.keys())[0])
                                          } if isinstance(v, dict) else {k: v}
                                      for k, v in
                                      batch_request.json()[idx].items()]
            for request_field in flattened_request_dict:
                i.update(request_field)
            results.append(i)
        yield results

    def worker(self, batch, operation, wait=5, bypass_results=False,
               include_detailed_results=False):
>>>>>>> 1203da20
        """ Gets batches from concurrent worker threads.
        self._bulk_operation passes batch jobs.
        The worker function checks each batch job waiting for it complete
        and appends the results.
        """
        if not bypass_results:
            batch_status = self._get_batch(job_id=batch['jobId'],
                                           batch_id=batch['id'])['state']

            while batch_status not in ['Completed', 'Failed', 'NotProcessed']:
                sleep(wait)
                batch_status = self._get_batch(job_id=batch['jobId'],
                                               batch_id=batch['id'])['state']

            if include_detailed_results:
                result = self._get_batch_request_with_batch_results(
                    job_id=batch['jobId'],
                    batch_id=batch['id'],
                    operation=operation)
            else:
                result = self._get_batch_results(job_id=batch['jobId'],
                                                        batch_id=batch['id'],
                                                        operation=operation)
        else:
            result = [{
                          'bypass_results': bypass_results,
                          'job_id': batch['jobId']
                          }]
        return result

    def _add_autosized_batches(
            self,
            data: BulkDataAny,
            operation: str, job: str) -> List[Any]:
        """
        Auto-create batches that respect bulk api V1 limits.

        bulk v1 api has following limits
        number of records <= 10000
        AND
        file_size_limit <= 10MB
        AND
        number_of_character_limit <= 10000000

        Documentation on limits can be found at:
        https://developer.salesforce.com/docs/atlas.en-us.salesforce_app_limits_cheatsheet.meta/salesforce_app_limits_cheatsheet/salesforce_app_limits_platform_bulkapi.htm#ingest_jobs

        Our JSON serialization uses the default `ensure_ascii=True`, so the
        character and byte lengths will be the same. Therefore we only need
        to adhere to a single length limit of 10,000,000 characters.

        TODO: In future when simple-salesforce supports bulk api V2
        we should detect api version and set max file size accordingly. V2
        increases file size limit to 150MB

        TODO: support for the following limits have not been added since these
        are record / field level limits and not chunk level limits:
        * Maximum number of fields in a record: 5,000
        * Maximum number of characters in a record: 400,000
        * Maximum number of characters in a field: 131,072
        """
        record_limit = 10_000
        char_limit = 10_000_000

        batches = []
        last_break = 0
        record_count, char_count = 0, 0
        for i, record in enumerate(data):
            # 2 is added to account for the enclosing `[]` for the first record
            # and the separator `, ` between records for subsequent records.
            additional_chars = len(json.dumps(record, default=str)) + 2
            if any([
                char_count + additional_chars > char_limit,
                record_count == record_limit
            ]):
                batches.append(data[last_break:i])
                last_break = i
                record_count, char_count = 0, 0
            char_count += additional_chars
            record_count += 1
        if last_break < len(data) - 1:
            batches.append(data[last_break:])

        return [self._add_batch(job_id=job, data=i,
                                operation=operation) for i in batches]

    # pylint: disable=R0913
    def _bulk_operation(
            self,
            operation: str,
            data: BulkDataAny,
            use_serial: bool = False,
            external_id_field: Optional[str] = None,
            batch_size: Union[int, str] = 10000,
            wait: int = 5,
            bypass_results: bool = False) -> Iterable[Iterable[Any]]:
        """ String together helper functions to create a complete
        end-to-end bulk API request
        Arguments:
        * operation -- Bulk operation to be performed by job
        * data -- list of dict to be passed as a batch
        * use_serial -- Process batches in serial mode
        * external_id_field -- unique identifier field for upsert operations
        * wait -- seconds to sleep between checking batch status
        * batch_size -- number of records to assign for each batch in the job
                        or `auto`
        """
        # check for batch size type since now it accepts both integers
        # & the string `auto`
        if not (isinstance(batch_size, int) or batch_size == 'auto'):
            raise ValueError('batch size should be auto or an integer')
        results: Iterable[Iterable[Any]]
        if operation not in ('query', 'queryAll'):
            # Checks if data is present
            if not data:
                raise ValueError(f'data should not be empty for {operation}')

            # Checks to prevent batch limit
            if batch_size != 'auto':
                batch_size = min(batch_size, len(data), 10000)

            with concurrent.futures.ThreadPoolExecutor() as pool:

                job = self._create_job(operation=operation,
                                       use_serial=use_serial,
                                       external_id_field=external_id_field)
                if batch_size == 'auto':
                    batches = self._add_autosized_batches(job=job['id'],
                                                          data=data,
                                                          operation=operation)
                else:
                    batch_size = cast(int, batch_size)
                    batches = [
                        self._add_batch(job_id=job['id'], data=i,
                                        operation=operation)
                        for i in
                        [data[i * batch_size:(i + 1) * batch_size]
                        for i in range(len(data) // batch_size + 1)] if i]

                multi_thread_worker = partial(self.worker,
                                              operation=operation,
                                              wait=wait,
                                              bypass_results=bypass_results)
                list_of_results = pool.map(multi_thread_worker, batches)

                results = [x for sublist in list_of_results for i in
                           sublist for x in i] if not bypass_results else \
                    [{k: v} for sublist in list_of_results for i in
                     sublist for k, v in i.items()]

                self._close_job(job_id=job['id'])

        elif operation in ('query', 'queryAll'):
            job = self._create_job(operation=operation,
                                   use_serial=use_serial,
                                   external_id_field=external_id_field)

            batch = self._add_batch(job_id=job['id'], data=data,
                                    operation=operation)

            self._close_job(job_id=job['id'])

            batch_status = self._get_batch(job_id=batch['jobId'],
                                           batch_id=batch['id'])

            while batch_status['state'] not in [
                'Completed', 'Failed', 'NotProcessed'
                ]:
                sleep(wait)
                batch_status = self._get_batch(job_id=batch['jobId'],
                                               batch_id=batch['id'])

            if batch_status['state'] == 'Failed':
                raise SalesforceGeneralError('',
                                             batch_status['state'],
                                             batch_status['jobId'],
                                             batch_status['stateMessage'])
            results = self._get_batch_results(job_id=batch['jobId'],
                                              batch_id=batch['id'],
                                              operation=operation)
        return results

    # _bulk_operation wrappers to expose supported Salesforce bulk operations
    def delete(
            self,
            data: BulkDataStr,
            batch_size: int = 10000,
            use_serial: bool = False,
            bypass_results: bool = False) -> Iterable[Any]:
        """ soft delete records

        Data is batched by 10,000 records by default. To pick a lower size
        pass smaller integer to `batch_size`. to let simple-salesforce pick
        the appropriate limit dynamically, enter `batch_size='auto'`
        """
        results = self._bulk_operation(use_serial=use_serial,
                                       operation='delete', data=data,
                                       batch_size=batch_size,
                                       bypass_results=bypass_results)
        return results

    def insert(
            self,
            data: BulkDataAny,
            batch_size: int = 10000,
            use_serial: bool = False,
            bypass_results: bool = False) -> Iterable[Any]:
        """ insert records

        Data is batched by 10,000 records by default. To pick a lower size
        pass smaller integer to `batch_size`. to let simple-salesforce pick
        the appropriate limit dynamically, enter `batch_size='auto'`
        """
        results = self._bulk_operation(use_serial=use_serial,
                                       operation='insert', data=data,
                                       batch_size=batch_size,
                                       bypass_results=bypass_results)
        return results

    def upsert(
            self,
            data: BulkDataAny,
            external_id_field: str,
            batch_size: int = 10000,
            use_serial: bool = False,
            bypass_results: bool = False) -> Iterable[Any]:
        """ upsert records based on a unique identifier

        Data is batched by 10,000 records by default. To pick a lower size
        pass smaller integer to `batch_size`. to let simple-salesforce pick
        the appropriate limit dynamically, enter `batch_size='auto'`
        """
        results = self._bulk_operation(use_serial=use_serial,
                                       operation='upsert',
                                       external_id_field=external_id_field,
                                       data=data, batch_size=batch_size,
                                       bypass_results=bypass_results)
        return results

    def update(
            self,
            data: BulkDataAny,
            batch_size: int = 10000,
            use_serial: bool = False,
            bypass_results: bool = False) -> Iterable[Any]:
        """ update records

        Data is batched by 10,000 records by default. To pick a lower size
        pass smaller integer to `batch_size`. to let simple-salesforce pick
        the appropriate limit dynamically, enter `batch_size='auto'`
        """
        results = self._bulk_operation(use_serial=use_serial,
                                       operation='update', data=data,
                                       batch_size=batch_size,
                                       bypass_results=bypass_results)
        return results

    def hard_delete(
            self,
            data: BulkDataStr,
            batch_size: int = 10000,
            use_serial: bool = False,
            bypass_results: bool = False) -> Iterable[Any]:
        """ hard delete records

        Data is batched by 10,000 records by default. To pick a lower size
        pass smaller integer to `batch_size`. to let simple-salesforce pick
        the appropriate limit dynamically, enter `batch_size='auto'`
        """
        results = self._bulk_operation(use_serial=use_serial,
                                       operation='hardDelete', data=data,
                                       batch_size=batch_size,
                                       bypass_results=bypass_results)
        return results

    def query(
            self,
            data: BulkDataStr,
            lazy_operation: bool = False,
            wait: int = 5) -> Iterable[Any]:
        """ bulk query """
        results = self._bulk_operation(operation='query', data=data, wait=wait)

        if lazy_operation:
            return results

        return list_from_generator(results)

    def query_all(
            self,
            data: BulkDataStr,
            lazy_operation: bool = False,
            wait: int = 5) -> Iterable[Any]:
        """ bulk queryAll """
        results = self._bulk_operation(operation='queryAll', data=data,
            wait=wait)

        if lazy_operation:
            return results
        return list_from_generator(results)<|MERGE_RESOLUTION|>--- conflicted
+++ resolved
@@ -190,14 +190,6 @@
         else:
             yield result.json()
 
-<<<<<<< HEAD
-    def worker(
-            self,
-            batch: Dict[str, Any],
-            operation: str,
-            wait: int = 5,
-            bypass_results: bool = False) -> Iterable[Any]:
-=======
     def _get_batch_request_with_batch_results(self, job_id, batch_id,
                                               operation):
         """ retrieve a set of results from a completed job """
@@ -224,9 +216,12 @@
             results.append(i)
         yield results
 
-    def worker(self, batch, operation, wait=5, bypass_results=False,
-               include_detailed_results=False):
->>>>>>> 1203da20
+    def worker(self,
+            batch: Dict[str, Any],
+            operation: str,
+            wait: int = 5,
+            bypass_results: bool = False,
+            include_detailed_results: bool = False) -> Iterable[Any]:
         """ Gets batches from concurrent worker threads.
         self._bulk_operation passes batch jobs.
         The worker function checks each batch job waiting for it complete
