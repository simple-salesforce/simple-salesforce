--- conflicted
+++ resolved
@@ -122,25 +122,6 @@
             f'https://{domain}.salesforce.com/services/oauth2/token',
             token_data, domain, consumer_key,
             None, proxies, session)
-<<<<<<< HEAD
-
-    elif username is not None and \
-            consumer_key is not None and \
-            consumer_secret is not None:
-        payload = {
-            'grant_type': 'password',
-            'client_id': consumer_key,
-            'client_secret': consumer_secret,
-            'username': username,
-            'password': password
-            }
-
-        return token_login(
-            f'https://{domain}.salesforce.com/services/oauth2/token',
-            payload, domain, consumer_key,
-            None, proxies, session)
-=======
->>>>>>> e3393bbc
 
     # Check if IP Filtering is used in conjunction with organizationId
     elif organizationId is not None:
@@ -190,11 +171,7 @@
         expiration = datetime.now(timezone.utc) + timedelta(minutes=3)
         payload = {
             'iss': consumer_key,
-<<<<<<< HEAD
-            'sub': username,
-=======
             'sub': unescape(username),
->>>>>>> e3393bbc
             'aud': f'https://{domain}.salesforce.com',
             'exp': f'{expiration.timestamp():.0f}'
             }
