"""Login classes and functions for Simple-Salesforce

Heavily Modified from RestForce 1.0.0
"""
from typing import Any, Dict, Optional, Tuple, Union, cast
import base64

DEFAULT_CLIENT_ID_PREFIX = 'simple-salesforce'

import warnings
from datetime import datetime, timedelta, timezone
from html import escape, unescape
from json.decoder import JSONDecodeError
from pathlib import Path
from xml.parsers.expat import ExpatError

import requests
import jwt

from .api import DEFAULT_API_VERSION
from .exceptions import SalesforceAuthenticationFailed
from .util import Headers, Proxies, getUniqueElementValueFromXmlString


# pylint: disable=invalid-name,too-many-arguments,too-many-locals,too-many-branches
def SalesforceLogin(
<<<<<<< HEAD
        username: Optional[str] = None,
        password: Optional[str] = None,
        security_token: Optional[str] = None,
        organizationId: Optional[str] = None,
        sf_version: str = DEFAULT_API_VERSION,
        proxies: Optional[Proxies] = None,
        session: Optional[requests.Session] = None,
        client_id: Optional[str] = None,
        domain: Optional[str] = None,
        consumer_key: Optional[str] = None,
        consumer_secret: Optional[str] = None,
        privatekey_file: Optional[str] = None,
        privatekey: Optional[str] = None,
        ) -> Tuple[str, str]:
=======
        username=None,
        password=None,
        security_token=None,
        organizationId=None,
        sf_version=DEFAULT_API_VERSION,
        proxies=None,
        session=None,
        client_id=None,
        domain=None,
        instance_url=None,
        consumer_key=None,
        consumer_secret=None,
        privatekey_file=None,
        privatekey=None,
        ):
>>>>>>> 1203da20
    """Return a tuple of `(session_id, sf_instance)` where `session_id` is the
    session ID to use for authentication to Salesforce and `sf_instance` is
    the domain of the instance of Salesforce to use for the session.

    Arguments:

    * username -- the Salesforce username to use for authentication
    * password -- the password for the username
    * security_token -- the security token for the username
    * organizationId -- the ID of your organization
            NOTE: security_token an organizationId are mutually exclusive
    * sf_version -- the version of the Salesforce API to use, for example
                    "27.0"
    * proxies -- the optional map of scheme to proxy server
    * session -- Custom requests session, created in calling code. This
                 enables the use of requets Session features not otherwise
                 exposed by simple_salesforce.
    * client_id -- the ID of this client
    * domain -- The domain to using for connecting to Salesforce. Use
                common domains, such as 'login' or 'test', or
                Salesforce My domain. If not used, will default to
                'login'.
    * consumer_key -- the consumer key generated for the user/app
    * consumer_secret -- the consumer secret generated for the user/app
    * privatekey_file -- the path to the private key file used
                         for signing the JWT token.
    * privatekey -- the private key to use
                         for signing the JWT token.
    """

    if domain is None:
        domain = 'login'

    if sf_version.startswith("v"):
        error_msg = (
            f"Invalid sf_version specified ({sf_version}). Version should not "
            "contain a leading 'v'"
        )
        raise ValueError(error_msg)

    if client_id:
        client_id = f'{DEFAULT_CLIENT_ID_PREFIX}/{client_id}'
    else:
        client_id = DEFAULT_CLIENT_ID_PREFIX

    # pylint: disable=E0012,deprecated-method
    username = escape(username) if username else None
    password = escape(password) if password else None

    # Check if token authentication is used
    if security_token is not None:
        # Security Token Soap request body
        login_soap_request_body = f"""<?xml version="1.0" encoding="utf-8" ?>
<env:Envelope
        xmlns:xsd="http://www.w3.org/2001/XMLSchema"
        xmlns:xsi="http://www.w3.org/2001/XMLSchema-instance"
        xmlns:env="http://schemas.xmlsoap.org/soap/envelope/"
        xmlns:urn="urn:partner.soap.sforce.com">
    <env:Header>
        <urn:CallOptions>
            <urn:client>{client_id}</urn:client>
            <urn:defaultNamespace>sf</urn:defaultNamespace>
        </urn:CallOptions>
    </env:Header>
    <env:Body>
        <n1:login xmlns:n1="urn:partner.soap.sforce.com">
            <n1:username>{username}</n1:username>
            <n1:password>{password}{security_token}</n1:password>
        </n1:login>
    </env:Body>
</env:Envelope>"""

    elif username is not None and \
            password is not None and \
            consumer_key is not None and \
            consumer_secret is not None:
        token_data = {
            'grant_type': 'password',
            'client_id': consumer_key,
            'client_secret': consumer_secret,
            'username': unescape(username),
            'password': unescape(password) if password else None
            }
        return token_login(
            f'https://{domain}.salesforce.com/services/oauth2/token',
            token_data, domain, consumer_key,
            None, proxies, session)

    # Check if IP Filtering is used in conjunction with organizationId
    elif organizationId is not None:
        # IP Filtering Login Soap request body
        login_soap_request_body = f"""<?xml version="1.0" encoding="utf-8" ?>
<soapenv:Envelope
        xmlns:soapenv="http://schemas.xmlsoap.org/soap/envelope/"
        xmlns:urn="urn:partner.soap.sforce.com">
    <soapenv:Header>
        <urn:CallOptions>
            <urn:client>{client_id}</urn:client>
            <urn:defaultNamespace>sf</urn:defaultNamespace>
        </urn:CallOptions>
        <urn:LoginScopeHeader>
            <urn:organizationId>{organizationId}</urn:organizationId>
        </urn:LoginScopeHeader>
    </soapenv:Header>
    <soapenv:Body>
        <urn:login>
            <urn:username>{username}</urn:username>
            <urn:password>{password}</urn:password>
        </urn:login>
    </soapenv:Body>
</soapenv:Envelope>"""
    elif username is not None and password is not None:
        # IP Filtering for non self-service users
        login_soap_request_body = f"""<?xml version="1.0" encoding="utf-8" ?>
<soapenv:Envelope
        xmlns:soapenv="http://schemas.xmlsoap.org/soap/envelope/"
        xmlns:urn="urn:partner.soap.sforce.com">
    <soapenv:Header>
        <urn:CallOptions>
            <urn:client>{client_id}</urn:client>
            <urn:defaultNamespace>sf</urn:defaultNamespace>
        </urn:CallOptions>
    </soapenv:Header>
    <soapenv:Body>
        <urn:login>
            <urn:username>{username}</urn:username>
            <urn:password>{password}</urn:password>
        </urn:login>
    </soapenv:Body>
</soapenv:Envelope>"""
    elif username is not None and \
            consumer_key is not None and \
            (privatekey_file is not None or privatekey is not None):
        token_domain = instance_url if instance_url is not None else domain
        expiration = datetime.now(timezone.utc) + timedelta(minutes=3)
        payload = {
            'iss': consumer_key,
            'sub': unescape(username),
            'aud': f'https://{domain}.salesforce.com',
            'exp': f'{expiration.timestamp():.0f}'
            }
        if privatekey_file is not None:
            key: Union[bytes, str] = Path(privatekey_file).read_bytes()
        else:
            key = cast(str, privatekey)
        assertion = jwt.encode(payload, key, algorithm='RS256')

        token_data = {
            'grant_type': 'urn:ietf:params:oauth:grant-type:jwt-bearer',
            'assertion': assertion
            }

        return token_login(
            f'https://{token_domain}.salesforce.com/services/oauth2/token',
            token_data, domain, consumer_key,
            None, proxies, session)
    elif consumer_key is not None and consumer_secret is not None and \
            domain is not None and domain not in ('login', 'test'):
        token_data = {'grant_type': 'client_credentials'}
        authorization = f'{consumer_key}:{consumer_secret}'
        encoded = base64.b64encode(authorization.encode()).decode()
        headers = {
            'Authorization': f'Basic {encoded}'
        }
        return token_login(
            f'https://{domain}.salesforce.com/services/oauth2/token',
            token_data, domain, consumer_key,
            headers, proxies, session)
    else:
        except_code = 'INVALID AUTH'
        except_msg = (
            'You must submit either a security token or organizationId for '
            'authentication'
        )
        raise SalesforceAuthenticationFailed(except_code, except_msg)

    soap_url = f'https://{domain}.salesforce.com/services/Soap/u/{sf_version}'
    login_soap_request_headers = {
        'content-type': 'text/xml',
        'charset': 'UTF-8',
        'SOAPAction': 'login'
        }

    return soap_login(soap_url, login_soap_request_body,
                      login_soap_request_headers, proxies, session)


def soap_login(
        soap_url: str,
        request_body: str,
        headers: Optional[Headers],
        proxies: Optional[Proxies],
        session: Optional[requests.Session] = None) -> Tuple[str, str]:
    """Process SOAP specific login workflow."""
    response = (session or requests).post(
        soap_url, request_body, headers=headers, proxies=proxies)

    if response.status_code != 200:
        except_code: Union[str, int, None]
        except_msg: str
        try:
            except_code = getUniqueElementValueFromXmlString(
                response.content, 'sf:exceptionCode')
            except_msg = (getUniqueElementValueFromXmlString(
                response.content, 'sf:exceptionMessage')
                or response.content.decode())
        except ExpatError:
            except_code = response.status_code
            except_msg = response.content.decode()
        raise SalesforceAuthenticationFailed(except_code, except_msg)

    session_id = getUniqueElementValueFromXmlString(
        response.content, 'sessionId')
    server_url = getUniqueElementValueFromXmlString(
        response.content, 'serverUrl')
    if session_id is None or server_url is None:
        except_code = getUniqueElementValueFromXmlString(
            response.content, 'sf:exceptionCode'
        ) or 'UNKNOWN_EXCEPTION_CODE'
        except_msg = getUniqueElementValueFromXmlString(
            response.content, 'sf:exceptionMessage'
        ) or 'UNKNOWN_EXCEPTION_MESSAGE'
        raise SalesforceAuthenticationFailed(except_code, except_msg)

    sf_instance = (server_url
                   .replace('http://', '')
                   .replace('https://', '')
                   .split('/')[0]
                   .replace('-api', ''))

    return session_id, sf_instance


def token_login(
        token_url: str,
        token_data: Dict[str, Any],
        domain: str,
        consumer_key: str,
        headers: Optional[Headers],
        proxies: Optional[Proxies],
        session: Optional[requests.Session] = None) -> Tuple[Any, Any]:
    """Process OAuth 2.0 JWT Bearer Token Flow."""
    response = (session or requests).post(
        token_url, token_data, headers=headers, proxies=proxies)

    try:
        json_response = response.json()
    except JSONDecodeError as exc:
        raise SalesforceAuthenticationFailed(
            response.status_code, response.text
            ) from exc

    if response.status_code != 200:
        except_code = json_response.get('error')
        except_msg = json_response.get('error_description')
        if except_msg == "user hasn't approved this consumer":
            auth_url = f'https://{domain}.salesforce.com/services/oauth2/' \
                       'authorize?response_type=code&client_id=' \
                       f'{consumer_key}&redirect_uri=<approved URI>'
            warnings.warn(f"""
    If your connected app policy is set to "All users may
    self-authorize", you may need to authorize this
    application first. Browse to
    {auth_url}
    in order to Allow Access. Check first to ensure you have a valid
    <approved URI>.""")
        raise SalesforceAuthenticationFailed(except_code, except_msg)

    access_token = json_response.get('access_token')
    instance_url = json_response.get('instance_url')

    sf_instance = instance_url.replace(
        'http://', '').replace(
        'https://', '')

    return access_token, sf_instance<|MERGE_RESOLUTION|>--- conflicted
+++ resolved
@@ -24,7 +24,6 @@
 
 # pylint: disable=invalid-name,too-many-arguments,too-many-locals,too-many-branches
 def SalesforceLogin(
-<<<<<<< HEAD
         username: Optional[str] = None,
         password: Optional[str] = None,
         security_token: Optional[str] = None,
@@ -34,28 +33,12 @@
         session: Optional[requests.Session] = None,
         client_id: Optional[str] = None,
         domain: Optional[str] = None,
+        instance_url: Optional[str] =None,
         consumer_key: Optional[str] = None,
         consumer_secret: Optional[str] = None,
         privatekey_file: Optional[str] = None,
         privatekey: Optional[str] = None,
         ) -> Tuple[str, str]:
-=======
-        username=None,
-        password=None,
-        security_token=None,
-        organizationId=None,
-        sf_version=DEFAULT_API_VERSION,
-        proxies=None,
-        session=None,
-        client_id=None,
-        domain=None,
-        instance_url=None,
-        consumer_key=None,
-        consumer_secret=None,
-        privatekey_file=None,
-        privatekey=None,
-        ):
->>>>>>> 1203da20
     """Return a tuple of `(session_id, sf_instance)` where `session_id` is the
     session ID to use for authentication to Salesforce and `sf_instance` is
     the domain of the instance of Salesforce to use for the session.
@@ -78,6 +61,7 @@
                 common domains, such as 'login' or 'test', or
                 Salesforce My domain. If not used, will default to
                 'login'.
+    * instance_url -- Non-standard instance url (instance.my) to be used for connecting to Salesforce with JWT tokens where login.salesforce.com is still required in the aud parameter.
     * consumer_key -- the consumer key generated for the user/app
     * consumer_secret -- the consumer secret generated for the user/app
     * privatekey_file -- the path to the private key file used
