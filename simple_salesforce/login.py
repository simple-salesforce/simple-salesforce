--- conflicted
+++ resolved
@@ -220,15 +220,8 @@
         payload = {
             'iss': consumer_key,
             'sub': username,
-<<<<<<< HEAD
-            'aud': 'https://{domain}.salesforce.com'.format(domain=domain),
-            'exp': '{exp:.0f}'.format(
-                exp=expiration.timestamp()
-                )
-=======
             'aud': f'https://{domain}.salesforce.com',
             'exp': f'{expiration.timestamp():.0f}'
->>>>>>> a0c47042
             }
         if privatekey_file is not None:
             with open(privatekey_file, 'rb') as key_file:
@@ -310,16 +303,8 @@
         if except_msg == "user hasn't approved this consumer":
             auth_url = f'https://{domain}.salesforce.com/services/oauth2/' \
                        'authorize?response_type=code&client_id=' \
-<<<<<<< HEAD
-                       '{consumer_key}&redirect_uri=<approved URI>'.format(
-                domain=domain,
-                consumer_key=consumer_key
-                )
-            warnings.warn("""
-=======
                        f'{consumer_key}&redirect_uri=<approved URI>'
             warnings.warn(f"""
->>>>>>> a0c47042
     If your connected app policy is set to "All users may
     self-authorize", you may need to authorize this
     application first. Browse to
