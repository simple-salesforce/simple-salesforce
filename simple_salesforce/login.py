"""Login classes and functions for Simple-Salesforce

Heavily Modified from RestForce 1.0.0
"""

DEFAULT_CLIENT_ID_PREFIX = 'RestForce'


from simple_salesforce.api import DEFAULT_API_VERSION
from simple_salesforce.util import getUniqueElementValueFromXmlString
from simple_salesforce.util import SalesforceError
try:
    # Python 3+
    from html import escape
except ImportError:
    from cgi import escape
import requests


def cleanseInstanceUrl(instance_url):
    """Remove some common/likely noise from an instance url"""
    return (instance_url
            .replace('http://', '')
            .replace('https://', '')
            .split('/')[0]
            .replace('-api', ''))

# pylint: disable=invalid-name,too-many-arguments,too-many-locals
def SalesforceLogin(
        username=None, password=None, security_token=None,
        refresh_token=None, client_id=None, client_secret=None,
        organizationId=None, sandbox=False, sf_version=DEFAULT_API_VERSION,
        proxies=None, session=None, client_id=None):
    """Return a tuple of `(session_id, sf_instance)` where `session_id` is the
    session ID to use for authentication to Salesforce and `sf_instance` is
    the domain of the instance of Salesforce to use for the session.

    Arguments:

    * username -- the Salesforce username to use for authentication
    * password -- the password for the username
    * security_token -- the security token for the username

        NOTE: next 3 parameters are optional, but should all be passed if
            logging in with Connected App and refresh token

    * refresh_token -- the refresh token provided to the Connected App (used in
        some OAuth schemes)
    * client_id -- the client ID for the Connected App that was granted user's
        refresh token
    * client_secret -- the client secret for the Connected App that was granted the
        user's refresh token.


    * organizationId -- the ID of your organization
            NOTE: security_token an organizationId are mutually exclusive
    * sandbox -- True if you want to login to `test.salesforce.com`, False if
                 you want to login to `login.salesforce.com`.
    * sf_version -- the version of the Salesforce API to use, for example
                    "27.0"
    * proxies -- the optional map of scheme to proxy server
    * session -- Custom requests session, created in calling code. This
                 enables the use of requets Session features not otherwise
                 exposed by simple_salesforce.
    * client_id -- the ID of this client
    """

    soap_url = 'https://{domain}.salesforce.com/services/Soap/u/{sf_version}'
    rest_url = 'https://{domain}.salesforce.com/services/oauth2/token'
    domain = 'test' if sandbox else 'login'

    if client_id:
        client_id = "{prefix}/{app_name}".format(
            prefix=DEFAULT_CLIENT_ID_PREFIX,
            app_name=client_id)
    else:
        client_id = DEFAULT_CLIENT_ID_PREFIX

    soap_url = soap_url.format(domain=domain, sf_version=sf_version)
    rest_url = rest_url.format(domain=domain, sf_version=sf_version)


    # Let's see if this flow is appropriate first as it's quite different
    # than the rest of the flows
    if all(arg is not None for arg in (refresh_token, client_id, client_secret)):
        # Use client credentials and refresh_token provided to Connected App by
        # Salesforce during OAuth process to get a new session/access_token
        data = {
            'grant_type': 'refresh_token',
            'client_id' : client_id,
            'client_secret' : client_secret,
            'refresh_token': refresh_token
        }
        headers = {
            'content-type': 'application/x-www-form-urlencoded'
        }

        response = (session or requests).post(
            url=rest_url, data=data, headers=headers,
            proxies=proxies)

        response_data = response.json()

        if response.status_code != 200:
            # Something's gone wrong :(

            # TODO: Could there be a case where this isn't a list? Or the error
            # is not always in the first element? Not sure.
            if len(response_data) > 0:
                response_data = response_data[0]

            raise SalesforceAuthenticationFailed(response_data['errorCode'], response_data['message'])

        session_id = response_data.get('access_token')
        sf_instance = cleanseInstanceUrl(response_data.get('instance_url'))

        return session_id, sf_instance


    # pylint: disable=deprecated-method
    username = escape(username)
    # pylint: disable=deprecated-method
    password = escape(password)

    # Check if token authentication is used
    if security_token is not None:
        # Security Token Soap request body
        login_soap_request_body = """<?xml version="1.0" encoding="utf-8" ?>
        <env:Envelope
                xmlns:xsd="http://www.w3.org/2001/XMLSchema"
                xmlns:xsi="http://www.w3.org/2001/XMLSchema-instance"
                xmlns:env="http://schemas.xmlsoap.org/soap/envelope/"
                xmlns:urn="urn:partner.soap.sforce.com">
            <env:Header>
                <urn:CallOptions>
                    <urn:client>{client_id}</urn:client>
                    <urn:defaultNamespace>sf</urn:defaultNamespace>
                </urn:CallOptions>
            </env:Header>
            <env:Body>
                <n1:login xmlns:n1="urn:partner.soap.sforce.com">
                    <n1:username>{username}</n1:username>
                    <n1:password>{password}{token}</n1:password>
                </n1:login>
            </env:Body>
        </env:Envelope>""".format(
            username=username, password=password, token=security_token,
            client_id=client_id)

    # Check if IP Filtering is used in conjuction with organizationId
    elif organizationId is not None:
        # IP Filtering Login Soap request body
        login_soap_request_body = """<?xml version="1.0" encoding="utf-8" ?>
        <soapenv:Envelope
                xmlns:soapenv="http://schemas.xmlsoap.org/soap/envelope/"
                xmlns:urn="urn:partner.soap.sforce.com">
            <soapenv:Header>
                <urn:CallOptions>
                    <urn:client>{client_id}</urn:client>
                    <urn:defaultNamespace>sf</urn:defaultNamespace>
                </urn:CallOptions>
                <urn:LoginScopeHeader>
                    <urn:organizationId>{organizationId}</urn:organizationId>
                </urn:LoginScopeHeader>
            </soapenv:Header>
            <soapenv:Body>
                <urn:login>
                    <urn:username>{username}</urn:username>
                    <urn:password>{password}</urn:password>
                </urn:login>
            </soapenv:Body>
        </soapenv:Envelope>""".format(
            username=username, password=password, organizationId=organizationId,
            client_id=client_id)
    elif username is not None and password is not None:
        # IP Filtering for non self-service users
        login_soap_request_body = """<?xml version="1.0" encoding="utf-8" ?>
        <soapenv:Envelope
                xmlns:soapenv="http://schemas.xmlsoap.org/soap/envelope/"
                xmlns:urn="urn:partner.soap.sforce.com">
            <soapenv:Header>
                <urn:CallOptions>
                    <urn:client>{client_id}</urn:client>
                    <urn:defaultNamespace>sf</urn:defaultNamespace>
                </urn:CallOptions>
            </soapenv:Header>
            <soapenv:Body>
                <urn:login>
                    <urn:username>{username}</urn:username>
                    <urn:password>{password}</urn:password>
                </urn:login>
            </soapenv:Body>
        </soapenv:Envelope>""".format(
<<<<<<< HEAD
            username=username, password=password)

=======
            username=username, password=password, client_id=client_id)
>>>>>>> 559c23eb
    else:
        except_code = 'INVALID AUTH'
        except_msg = (
            'You must submit either a security token or organizationId for '
            'authentication'
        )
        raise SalesforceAuthenticationFailed(except_code, except_msg)

    login_soap_request_headers = {
        'content-type': 'text/xml',
        'charset': 'UTF-8',
        'SOAPAction': 'login'
    }
    response = (session or requests).post(
        soap_url, login_soap_request_body, headers=login_soap_request_headers,
        proxies=proxies)

    if response.status_code != 200:
        except_code = getUniqueElementValueFromXmlString(
            response.content, 'sf:exceptionCode')
        except_msg = getUniqueElementValueFromXmlString(
            response.content, 'sf:exceptionMessage')
        raise SalesforceAuthenticationFailed(except_code, except_msg)

    session_id = getUniqueElementValueFromXmlString(
        response.content, 'sessionId')
    server_url = getUniqueElementValueFromXmlString(
        response.content, 'serverUrl')

    sf_instance = cleanseInstanceUrl(server_url)

    return session_id, sf_instance


class SalesforceAuthenticationFailed(SalesforceError):
    """
    Thrown to indicate that authentication with Salesforce failed.
    """
    def __init__(self, code, message):
        # TODO exceptions don't seem to be using parent constructors at all.
        # this should be fixed.
        # pylint: disable=super-init-not-called
        self.code = code
        self.message = message

    def __str__(self):
        return u'{code}: {message}'.format(code=self.code,
                                           message=self.message)<|MERGE_RESOLUTION|>--- conflicted
+++ resolved
@@ -191,12 +191,8 @@
                 </urn:login>
             </soapenv:Body>
         </soapenv:Envelope>""".format(
-<<<<<<< HEAD
-            username=username, password=password)
-
-=======
             username=username, password=password, client_id=client_id)
->>>>>>> 559c23eb
+
     else:
         except_code = 'INVALID AUTH'
         except_msg = (
