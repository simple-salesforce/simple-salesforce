"""Login classes and functions for Simple-Salesforce

Heavily Modified from RestForce 1.0.0
"""
from typing import Any, Dict, Optional, Tuple, Union, cast
import base64

DEFAULT_CLIENT_ID_PREFIX = 'simple-salesforce'

import warnings
from datetime import datetime, timedelta, timezone
from html import escape, unescape
from json.decoder import JSONDecodeError
from pathlib import Path
from xml.parsers.expat import ExpatError

import requests
import jwt

from .api import DEFAULT_API_VERSION
from .exceptions import SalesforceAuthenticationFailed
from .util import Headers, Proxies, getUniqueElementValueFromXmlString


# pylint: disable=invalid-name,too-many-arguments,too-many-locals,too-many-branches
def SalesforceLogin(
        username: Optional[str] = None,
        password: Optional[str] = None,
        security_token: Optional[str] = None,
        organizationId: Optional[str] = None,
        sf_version: str = DEFAULT_API_VERSION,
        proxies: Optional[Proxies] = None,
        session: Optional[requests.Session] = None,
        client_id: Optional[str] = None,
        domain: Optional[str] = None,
        consumer_key: Optional[str] = None,
        consumer_secret: Optional[str] = None,
        privatekey_file: Optional[str] = None,
        privatekey: Optional[str] = None,
        ) -> Tuple[str, str]:
    """Return a tuple of `(session_id, sf_instance)` where `session_id` is the
    session ID to use for authentication to Salesforce and `sf_instance` is
    the domain of the instance of Salesforce to use for the session.

    Arguments:

    * username -- the Salesforce username to use for authentication
    * password -- the password for the username
    * security_token -- the security token for the username
    * organizationId -- the ID of your organization
            NOTE: security_token an organizationId are mutually exclusive
    * sf_version -- the version of the Salesforce API to use, for example
                    "27.0"
    * proxies -- the optional map of scheme to proxy server
    * session -- Custom requests session, created in calling code. This
                 enables the use of requets Session features not otherwise
                 exposed by simple_salesforce.
    * client_id -- the ID of this client
    * domain -- The domain to using for connecting to Salesforce. Use
                common domains, such as 'login' or 'test', or
                Salesforce My domain. If not used, will default to
                'login'.
    * consumer_key -- the consumer key generated for the user/app
    * consumer_secret -- the consumer secret generated for the user/app
    * privatekey_file -- the path to the private key file used
                         for signing the JWT token.
    * privatekey -- the private key to use
                         for signing the JWT token.
    """

    if domain is None:
        domain = 'login'

    if sf_version.startswith("v"):
        error_msg = (
            f"Invalid sf_version specified ({sf_version}). Version should not "
            "contain a leading 'v'"
        )
        raise ValueError(error_msg)

    if client_id:
        client_id = f'{DEFAULT_CLIENT_ID_PREFIX}/{client_id}'
    else:
        client_id = DEFAULT_CLIENT_ID_PREFIX

    # pylint: disable=E0012,deprecated-method
    username = escape(username) if username else None
    password = escape(password) if password else None

    # Check if token authentication is used
    if security_token is not None:
        # Security Token Soap request body
        login_soap_request_body = f"""<?xml version="1.0" encoding="utf-8" ?>
<env:Envelope
        xmlns:xsd="http://www.w3.org/2001/XMLSchema"
        xmlns:xsi="http://www.w3.org/2001/XMLSchema-instance"
        xmlns:env="http://schemas.xmlsoap.org/soap/envelope/"
        xmlns:urn="urn:partner.soap.sforce.com">
    <env:Header>
        <urn:CallOptions>
            <urn:client>{client_id}</urn:client>
            <urn:defaultNamespace>sf</urn:defaultNamespace>
        </urn:CallOptions>
    </env:Header>
    <env:Body>
        <n1:login xmlns:n1="urn:partner.soap.sforce.com">
            <n1:username>{username}</n1:username>
            <n1:password>{password}{security_token}</n1:password>
        </n1:login>
    </env:Body>
</env:Envelope>"""

    elif username is not None and \
            password is not None and \
            consumer_key is not None and \
            consumer_secret is not None:
        token_data = {
            'grant_type': 'password',
            'client_id': consumer_key,
            'client_secret': consumer_secret,
            'username': unescape(username),
            'password': unescape(password) if password else None
            }
        return token_login(
            f'https://{domain}.salesforce.com/services/oauth2/token',
            token_data, domain, consumer_key,
            None, proxies, session)

    # Check if IP Filtering is used in conjunction with organizationId
    elif organizationId is not None:
        # IP Filtering Login Soap request body
        login_soap_request_body = f"""<?xml version="1.0" encoding="utf-8" ?>
<soapenv:Envelope
        xmlns:soapenv="http://schemas.xmlsoap.org/soap/envelope/"
        xmlns:urn="urn:partner.soap.sforce.com">
    <soapenv:Header>
        <urn:CallOptions>
            <urn:client>{client_id}</urn:client>
            <urn:defaultNamespace>sf</urn:defaultNamespace>
        </urn:CallOptions>
        <urn:LoginScopeHeader>
            <urn:organizationId>{organizationId}</urn:organizationId>
        </urn:LoginScopeHeader>
    </soapenv:Header>
    <soapenv:Body>
        <urn:login>
            <urn:username>{username}</urn:username>
            <urn:password>{password}</urn:password>
        </urn:login>
    </soapenv:Body>
</soapenv:Envelope>"""
    elif username is not None and password is not None:
        # IP Filtering for non self-service users
        login_soap_request_body = f"""<?xml version="1.0" encoding="utf-8" ?>
<soapenv:Envelope
        xmlns:soapenv="http://schemas.xmlsoap.org/soap/envelope/"
        xmlns:urn="urn:partner.soap.sforce.com">
    <soapenv:Header>
        <urn:CallOptions>
            <urn:client>{client_id}</urn:client>
            <urn:defaultNamespace>sf</urn:defaultNamespace>
        </urn:CallOptions>
    </soapenv:Header>
    <soapenv:Body>
        <urn:login>
            <urn:username>{username}</urn:username>
            <urn:password>{password}</urn:password>
        </urn:login>
    </soapenv:Body>
</soapenv:Envelope>"""
    elif username is not None and \
            consumer_key is not None and \
            (privatekey_file is not None or privatekey is not None):
        expiration = datetime.now(timezone.utc) + timedelta(minutes=3)
        payload = {
            'iss': consumer_key,
            'sub': unescape(username),
            'aud': f'https://{domain}.salesforce.com',
            'exp': f'{expiration.timestamp():.0f}'
            }
        if privatekey_file is not None:
            key: Union[bytes, str] = Path(privatekey_file).read_bytes()
        else:
            key = cast(str, privatekey)
        assertion = jwt.encode(payload, key, algorithm='RS256')

        token_data = {
            'grant_type': 'urn:ietf:params:oauth:grant-type:jwt-bearer',
            'assertion': assertion
            }

        return token_login(
            f'https://{domain}.salesforce.com/services/oauth2/token',
            token_data, domain, consumer_key,
            None, proxies, session)
    elif consumer_key is not None and consumer_secret is not None and \
            domain is not None and domain not in ('login', 'test'):
        token_data = {'grant_type': 'client_credentials'}
        authorization = f'{consumer_key}:{consumer_secret}'
        encoded = base64.b64encode(authorization.encode()).decode()
        headers = {
            'Authorization': f'Basic {encoded}'
        }
        return token_login(
            f'https://{domain}.salesforce.com/services/oauth2/token',
            token_data, domain, consumer_key,
            headers, proxies, session)
    else:
        except_code = 'INVALID AUTH'
        except_msg = (
            'You must submit either a security token or organizationId for '
            'authentication'
        )
        raise SalesforceAuthenticationFailed(except_code, except_msg)

    soap_url = f'https://{domain}.salesforce.com/services/Soap/u/{sf_version}'
    login_soap_request_headers = {
        'content-type': 'text/xml',
        'charset': 'UTF-8',
        'SOAPAction': 'login'
        }

    return soap_login(soap_url, login_soap_request_body,
                      login_soap_request_headers, proxies, session)


def soap_login(
        soap_url: str,
        request_body: str,
        headers: Optional[Headers],
        proxies: Optional[Proxies],
        session: Optional[requests.Session] = None) -> Tuple[str, str]:
    """Process SOAP specific login workflow."""
    response = (session or requests).post(
        soap_url, request_body, headers=headers, proxies=proxies)

    if response.status_code != 200:
<<<<<<< HEAD
        except_code = getUniqueElementValueFromXmlString(
            response.content, 'sf:exceptionCode'
        ) or 'UNKNOWN_EXCEPTION_CODE'
        except_msg = getUniqueElementValueFromXmlString(
            response.content, 'sf:exceptionMessage'
        ) or 'UNKNOWN_EXCEPTION_MESSAGE'
=======
        try:
            except_code = getUniqueElementValueFromXmlString(
                response.content, 'sf:exceptionCode')
            except_msg = getUniqueElementValueFromXmlString(
                response.content, 'sf:exceptionMessage')
        except ExpatError:
            except_code = response.status_code
            except_msg = response.content
>>>>>>> f4305c07
        raise SalesforceAuthenticationFailed(except_code, except_msg)

    session_id = getUniqueElementValueFromXmlString(
        response.content, 'sessionId')
    server_url = getUniqueElementValueFromXmlString(
        response.content, 'serverUrl')
    if session_id is None or server_url is None:
        except_code = getUniqueElementValueFromXmlString(
            response.content, 'sf:exceptionCode'
        ) or 'UNKNOWN_EXCEPTION_CODE'
        except_msg = getUniqueElementValueFromXmlString(
            response.content, 'sf:exceptionMessage'
        ) or 'UNKNOWN_EXCEPTION_MESSAGE'
        raise SalesforceAuthenticationFailed(except_code, except_msg)

    sf_instance = (server_url
                   .replace('http://', '')
                   .replace('https://', '')
                   .split('/')[0]
                   .replace('-api', ''))

    return session_id, sf_instance


def token_login(
        token_url: str,
        token_data: Dict[str, Any],
        domain: str,
        consumer_key: str,
        headers: Optional[Headers],
        proxies: Optional[Proxies],
        session: Optional[requests.Session] = None) -> Tuple[Any, Any]:
    """Process OAuth 2.0 JWT Bearer Token Flow."""
    response = (session or requests).post(
        token_url, token_data, headers=headers, proxies=proxies)

    try:
        json_response = response.json()
    except JSONDecodeError as exc:
        raise SalesforceAuthenticationFailed(
            response.status_code, response.text
            ) from exc

    if response.status_code != 200:
        except_code = json_response.get('error')
        except_msg = json_response.get('error_description')
        if except_msg == "user hasn't approved this consumer":
            auth_url = f'https://{domain}.salesforce.com/services/oauth2/' \
                       'authorize?response_type=code&client_id=' \
                       f'{consumer_key}&redirect_uri=<approved URI>'
            warnings.warn(f"""
    If your connected app policy is set to "All users may
    self-authorize", you may need to authorize this
    application first. Browse to
    {auth_url}
    in order to Allow Access. Check first to ensure you have a valid
    <approved URI>.""")
        raise SalesforceAuthenticationFailed(except_code, except_msg)

    access_token = json_response.get('access_token')
    instance_url = json_response.get('instance_url')

    sf_instance = instance_url.replace(
        'http://', '').replace(
        'https://', '')

    return access_token, sf_instance<|MERGE_RESOLUTION|>--- conflicted
+++ resolved
@@ -235,14 +235,6 @@
         soap_url, request_body, headers=headers, proxies=proxies)
 
     if response.status_code != 200:
-<<<<<<< HEAD
-        except_code = getUniqueElementValueFromXmlString(
-            response.content, 'sf:exceptionCode'
-        ) or 'UNKNOWN_EXCEPTION_CODE'
-        except_msg = getUniqueElementValueFromXmlString(
-            response.content, 'sf:exceptionMessage'
-        ) or 'UNKNOWN_EXCEPTION_MESSAGE'
-=======
         try:
             except_code = getUniqueElementValueFromXmlString(
                 response.content, 'sf:exceptionCode')
@@ -251,7 +243,6 @@
         except ExpatError:
             except_code = response.status_code
             except_msg = response.content
->>>>>>> f4305c07
         raise SalesforceAuthenticationFailed(except_code, except_msg)
 
     session_id = getUniqueElementValueFromXmlString(
