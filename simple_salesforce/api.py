--- conflicted
+++ resolved
@@ -209,16 +209,14 @@
         if name.startswith('__'):
             return super(Salesforce, self).__getattr__(name)
 
-<<<<<<< HEAD
         if name == 'Action':
             return SFAction(self.session_id, self.sf_instance,
                             proxies=self.proxies, session=self.session)
-=======
+
         if name == 'bulk':
             # Deal with bulk API functions
             return SFBulkHandler(self.session_id, self.bulk_url, self.proxies,
                                  self.session)
->>>>>>> 90ea482a
 
         return SFType(
             name, self.session_id, self.sf_instance, sf_version=self.sf_version,
@@ -842,7 +840,6 @@
                                             password=password,
                                             security_token=security_token,
                                             sandbox=sandbox,
-<<<<<<< HEAD
                                             version=sf_version)
 
 
@@ -924,6 +921,3 @@
 
     def __str__(self):
         return self.message.format(status=self.status, content=self.content)
-=======
-                                            version=sf_version)
->>>>>>> 90ea482a
