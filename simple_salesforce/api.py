--- conflicted
+++ resolved
@@ -446,7 +446,18 @@
 
         return result
 
-<<<<<<< HEAD
+    @property
+    def request(self):
+        """Deprecated access to self.session for backwards compatibility"""
+        _warn_request_deprecation()
+        return self.session
+
+    @request.setter
+    def request(self, session):
+        """Deprecated setter for self.session"""
+        _warn_request_deprecation()
+        self.session = session
+
     @staticmethod
     def parse_api_usage(sforce_limit_info):
         """parse API usage and limits out of the Sforce-Limit-Info header
@@ -476,20 +487,6 @@
                                                       name=groups[2])
 
         return result
-=======
-    @property
-    def request(self):
-        """Deprecated access to self.session for backwards compatibility"""
-        _warn_request_deprecation()
-        return self.session
-
-    @request.setter
-    def request(self, session):
-        """Deprecated setter for self.session"""
-        _warn_request_deprecation()
-        self.session = session
-
->>>>>>> 857bef65
 
 class SFType(object):
     """An interface to a specific type of SObject"""
@@ -514,16 +511,11 @@
         """
         self.session_id = session_id
         self.name = object_name
-<<<<<<< HEAD
-        self.request = requests.Session()
-        self.request.proxies = proxies
-        self.api_usage = {}
-=======
         self.session = session or requests.Session()
         # don't wipe out original proxies with None
         if not session and proxies is not None:
             self.session.proxies = proxies
->>>>>>> 857bef65
+        self.api_usage = {}
 
         self.base_url = (
             u'https://{instance}/services/data/v{sf_version}/sobjects'
