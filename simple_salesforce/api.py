--- conflicted
+++ resolved
@@ -49,12 +49,9 @@
             domain=None,
             consumer_key=None,
             privatekey_file=None,
-<<<<<<< HEAD
             privatekey=None,
             ):
-=======
-    ):
->>>>>>> 6d209f47
+
         """Initialize the instance with the given parameters.
 
         Available kwargs
