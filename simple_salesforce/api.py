--- conflicted
+++ resolved
@@ -200,15 +200,11 @@
         self.auth_site = ('https://{domain}.salesforce.com'
                           .format(domain=self.domain))
 
-<<<<<<< HEAD
-=======
         self.headers = {
             'Content-Type': 'application/json',
             'Authorization': 'Bearer ' + self.session_id,
             'X-PrettyPrint': '1'
-            }
-
->>>>>>> e98fa533
+        }
         self.base_url = ('https://{instance}/services/data/v{version}/'
                          .format(instance=self.sf_instance,
                                  version=self.sf_version))
@@ -688,13 +684,9 @@
             sf_version=DEFAULT_API_VERSION,
             proxies=None,
             session=None,
-<<<<<<< HEAD
             salesforce=None,
-    ):
-=======
             parse_float=None,
-            ):
->>>>>>> e98fa533
+          ):
         """Initialize the instance with the given parameters.
 
         Arguments:
@@ -734,16 +726,13 @@
             '/{object_name}/'.format(instance=sf_instance,
                                      object_name=object_name,
                                      sf_version=sf_version))
-
-<<<<<<< HEAD
+        self._parse_float = parse_float
+
     @property
     def session_id(self):
         if self.salesforce is not None:
             return self.salesforce.session_id
         return self._session_id
-=======
-        self._parse_float = parse_float
->>>>>>> e98fa533
 
     def metadata(self, headers=None):
         """Returns the result of a GET to `.../{object_name}/` as a dict
