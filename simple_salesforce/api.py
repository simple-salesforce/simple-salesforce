--- conflicted
+++ resolved
@@ -1,14 +1,8 @@
 """Core classes and exceptions for Simple-Salesforce"""
 
 # has to be defined prior to login import
-<<<<<<< HEAD
 DEFAULT_API_VERSION = '52.0'
-=======
 import base64
-
-DEFAULT_API_VERSION = '42.0'
->>>>>>> 4a890800
-
 import json
 import logging
 import re
