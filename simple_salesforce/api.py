"""Core classes and exceptions for Simple-Salesforce"""

# has to be defined prior to login import
DEFAULT_API_VERSION = '52.0'
import base64
import json
import logging
import re
from collections import OrderedDict, namedtuple
from functools import partial
from pathlib import Path
from urllib.parse import urljoin, urlparse

import requests

from .bulk import SFBulkHandler
from .bulk2 import SFBulk2Handler
from .exceptions import SalesforceGeneralError
from .login import SalesforceLogin
from .metadata import SfdcMetadataApi
from .util import date_to_iso8601, exception_handler

# pylint: disable=invalid-name
logger = logging.getLogger(__name__)

Usage = namedtuple('Usage', 'used total')
PerAppUsage = namedtuple('PerAppUsage', 'used total name')


# pylint: disable=too-many-instance-attributes
class Salesforce:
    """Salesforce Instance
    An instance of Salesforce is a handy way to wrap a Salesforce session
    for easy use of the Salesforce REST API.
    """
    _parse_float = None
    _object_pairs_hook = OrderedDict

    # pylint: disable=too-many-arguments,too-many-locals,too-many-branches,too-many-statements
    def __init__(
            self,
            username=None,
            password=None,
            security_token=None,
            session_id=None,
            instance=None,
            instance_url=None,
            organizationId=None,
            version=DEFAULT_API_VERSION,
            proxies=None,
            session=None,
            client_id=None,
            domain=None,
            consumer_key=None,
            consumer_secret=None,
            privatekey_file=None,
            privatekey=None,
            parse_float=None,
            object_pairs_hook=OrderedDict,
            ):

        """Initialize the instance with the given parameters.
        Available kwargs
        Password Authentication:
        * username -- the Salesforce username to use for authentication
        * password -- the password for the username
        * security_token -- the security token for the username
        * domain -- The domain to using for connecting to Salesforce. Use
                    common domains, such as 'login' or 'test', or
                    Salesforce My domain. If not used, will default to
                    'login'.

        OAuth 2.0 Connected App Token Authentication:
        * consumer_key -- the consumer key generated for the user
        * consumer_secret -- the consumer secret generated for the user

        OAuth 2.0 JWT Bearer Token Authentication:
        * consumer_key -- the consumer key generated for the user

        Then either
        * privatekey_file -- the path to the private key file used
                             for signing the JWT token
        OR
        * privatekey -- the private key to use
                         for signing the JWT token

        Direct Session and Instance Access:

        * session_id -- Access token for this session

        Then either
        * instance -- Domain of your Salesforce instance, i.e.
          `na1.salesforce.com`
        OR
        * instance_url -- Full URL of your instance i.e.
          `https://na1.salesforce.com

        Universal Kwargs:
        * version -- the version of the Salesforce API to use, for example
                     `29.0`
        * proxies -- the optional map of scheme to proxy server
        * session -- Custom requests session, created in calling code. This
                     enables the use of requests Session features not otherwise
                     exposed by simple_salesforce.
        * parse_float -- Function to parse float values with. Is passed along to
                         https://docs.python.org/3/library/json.html#json.load
        * object_pairs_hook -- Function to parse ordered list of pairs in json.
                               To use python 'dict' change it to None or dict.
        """

        if domain is None:
            domain = 'login'

        # Determine if the user passed in the optional version and/or
        # domain kwargs
        self.sf_version = version
        self.domain = domain
        self.session = session or requests.Session()
        self.proxies = self.session.proxies
        self._salesforce_login_partial = None
        # override custom session proxies dance
        if proxies is not None:
            if not session:
                self.session.proxies = self.proxies = proxies
            else:
                logger.warning(
                    'Proxies must be defined on custom session object, '
                    'ignoring proxies: %s', proxies
                    )

        # Determine if the user wants to use our username/password auth or pass
        # in their own information
        if all(arg is not None for arg in (
                username, password, security_token)):
            self.auth_type = "password"

            # Pass along the username/password to our login helper
            self._salesforce_login_partial = partial(
                SalesforceLogin,
                session=self.session,
                username=username,
                password=password,
                security_token=security_token,
                sf_version=self.sf_version,
                proxies=self.proxies,
                client_id=client_id,
                domain=self.domain)
            self._refresh_session()

        elif all(arg is not None for arg in (
                session_id, instance or instance_url)):
            self.auth_type = "direct"
            self.session_id = session_id

            # If the user provides the full url (as returned by the OAuth
            # interface for example) extract the hostname (which we rely on)
            if instance_url is not None:
                self.sf_instance = urlparse(instance_url).hostname
                port = urlparse(instance_url).port
                if port not in (None, 443):
                    self.sf_instance += f':{port}'
            else:
                self.sf_instance = instance

            # Only generate the headers wihtout logging in first
            self._generate_headers()

        elif all(arg is not None for arg in (
                username, password, organizationId)):
            self.auth_type = 'ipfilter'

            # Pass along the username/password to our login helper
            self._salesforce_login_partial = partial(
                SalesforceLogin,
                session=self.session,
                username=username,
                password=password,
                organizationId=organizationId,
                sf_version=self.sf_version,
                proxies=self.proxies,
                client_id=client_id,
                domain=self.domain)
            self._refresh_session()

        elif all(arg is not None for arg in (
                username, password, consumer_key, consumer_secret)):
            self.auth_type = "password"

            # Pass along the username/password to our login helper
            self._salesforce_login_partial = partial(
                SalesforceLogin,
                session=self.session,
                username=username,
                password=password,
                consumer_key=consumer_key,
                consumer_secret=consumer_secret,
                proxies=self.proxies,
                domain=self.domain)
            self._refresh_session()

        elif all(arg is not None for arg in (
                username, consumer_key, privatekey_file or privatekey)):
            self.auth_type = "jwt-bearer"

            # Pass along the username/password to our login helper
            self._salesforce_login_partial = partial(
                SalesforceLogin,
                session=self.session,
                username=username,
                consumer_key=consumer_key,
                privatekey_file=privatekey_file,
                privatekey=privatekey,
                proxies=self.proxies,
                domain=self.domain)
            self._refresh_session()

        else:
            raise TypeError(
                'You must provide login information or an instance and token'
                )

        self.auth_site = f'https://{self.domain}.salesforce.com'

        self.headers = {
            'Content-Type': 'application/json',
            'Authorization': 'Bearer ' + self.session_id,
            'X-PrettyPrint': '1'
            }

        self.base_url = (
            f'https://{self.sf_instance}/services/data/v{self.sf_version}/')
        self.apex_url = f'https://{self.sf_instance}/services/apexrest/'
        self.bulk_url = (
            f'https://{self.sf_instance}/services/async/{self.sf_version}/')
<<<<<<< HEAD
=======
        self.bulk2_url = (
            f'https://{self.sf_instance}/services/data/v{self.sf_version}/jobs/'
        )
>>>>>>> 755fb085
        self.metadata_url = (
            f'https://{self.sf_instance}/services/Soap/m/{self.sf_version}/')
        self.tooling_url = f'{self.base_url}tooling/'
        self.oauth2_url = f'https://{self.sf_instance}/services/oauth2/'
        self.api_usage = {}
        self._parse_float = parse_float
        self._object_pairs_hook = object_pairs_hook
        self._mdapi = None

    @property
    def mdapi(self):
        """Utility to interact with metadata api functionality"""
        if not self._mdapi:
            self._mdapi = SfdcMetadataApi(session=self.session,
                                          session_id=self.session_id,
                                          instance=self.sf_instance,
                                          metadata_url=self.metadata_url,
                                          api_version=self.sf_version,
                                          headers=self.headers)
        return self._mdapi

    def _generate_headers(self):
        """Utility to generate headers when refreshing the session"""
        self.headers = {
            'Content-Type': 'application/json',
            'Authorization': 'Bearer ' + self.session_id,
            'X-PrettyPrint': '1'
            }

    def _refresh_session(self):
        """Utility to refresh the session when expired"""
        if self._salesforce_login_partial is None:
            raise RuntimeError(
                'The simple_salesforce session can not refreshed if a '
                'session id has been provided.'
                )
        self.session_id, self.sf_instance = self._salesforce_login_partial()
        self._generate_headers()

    def describe(self, **kwargs):
        """Describes all available objects
        Arguments:
        * keyword arguments supported by requests.request (e.g. json, timeout)
        """
        url = self.base_url + "sobjects"
        result = self._call_salesforce('GET', url, name='describe', **kwargs)

        json_result = self.parse_result_to_json(result)
        if len(json_result) == 0:
            return None

        return json_result

    def is_sandbox(self):
        """After connection returns is the organization in a sandbox"""
        is_sandbox = None
        if self.session_id:
            is_sandbox = self.query_all("SELECT IsSandbox "
                                        "FROM Organization LIMIT 1")
            is_sandbox = is_sandbox.get('records', [{'IsSandbox': None}])[
                0].get(
                'IsSandbox')
        return is_sandbox

    # SObject Handler
    def __getattr__(self, name):
        """Returns an `SFType` instance for the given Salesforce object type
        (given in `name`).
        The magic part of the SalesforceAPI, this function translates
        calls such as `salesforce_api_instance.Lead.metadata()` into fully
        constituted `SFType` instances to make a nice Python API wrapper
        for the REST API.
        Arguments:
        * name -- the name of a Salesforce object type, e.g. Lead or Contact
        """

        # fix to enable serialization
        # (https://github.com/heroku/simple-salesforce/issues/60)
        if name.startswith('__'):
            return super().__getattr__(name)

        if name == 'bulk':
            # Deal with bulk API functions
            return SFBulkHandler(self.session_id, self.bulk_url, self.proxies,
                                 self.session)
        if name == 'bulk2':
            return SFBulk2Handler(self.session_id, self.bulk2_url, self.proxies,
                                  self.session)

        return SFType(
            name, self.session_id, self.sf_instance, sf_version=self.sf_version,
            proxies=self.proxies, session=self.session, salesforce=self,
            object_pairs_hook=self._object_pairs_hook)

    # User utility methods
    def set_password(self, user, password):
        """Sets the password of a user
        salesforce dev documentation link:
        https://www.salesforce.com/us/developer/docs/api_rest/Content
        /dome_sobject_user_password.htm
        Arguments:
        * user: the userID of the user to set
        * password: the new password
        """

        url = f'{self.base_url}sobjects/User/{user}/password'
        params = {'NewPassword': password}

        result = self._call_salesforce('POST', url, data=json.dumps(params))

        if result.status_code == 204:
            return None

        # salesforce return 204 No Content when the request is successful
        if result.status_code != 200:
            raise SalesforceGeneralError(url,
                                         result.status_code,
                                         'User',
                                         result.content)
        return self.parse_result_to_json(result)

    # Generic Rest Function
    def restful(self, path, params=None, method='GET', **kwargs):
        """Allows you to make a direct REST call if you know the path

        Arguments:
        * path: The path of the request
            Example: sobjects/User/ABC123/password'
        * params: dict of parameters to pass to the path
        * method: HTTP request method, default GET
        * other arguments supported by requests.request (e.g. json, timeout)
        """

        url = self.base_url + path
        result = self._call_salesforce(method, url, name=path, params=params,
                                       **kwargs)

        json_result = self.parse_result_to_json(result)
        if len(json_result) == 0:
            return None

        return json_result

    # OAuth Endpoints Function
    def oauth2(self, path, params=None, method='GET'):
        """Allows you to make a request to OAuth endpoints if you know the path

        Arguments:

        * path: The path of the request
            Example: /services/oauth2/token'
        * params: dict of parameters to pass to the path
        * method: HTTP request method, default GET
        * other arguments supported by requests.request (e.g. json, timeout)
        """
        url = self.oauth2_url + path
        result = self._call_salesforce(method, url, name=path, params=params)

        content_type = result.headers.get('Content-Type')
        json_result = self.parse_result_to_json(result) \
            if content_type is not None \
               and 'json' in content_type else None

        return None if json_result and len(json_result) == 0 else json_result

    # Search Functions
    def search(self, search):
        """Returns the result of a Salesforce search as a dict decoded from
        the Salesforce response JSON payload.
        Arguments:
        * search -- the fully formatted SOSL search string, e.g.
                    `FIND {Waldo}`
        """
        url = self.base_url + 'search/'

        # `requests` will correctly encode the query string passed as `params`
        params = {'q': search}
        result = self._call_salesforce('GET', url, name='search', params=params)

        json_result = self.parse_result_to_json(result)
        if len(json_result) == 0:
            return None

        return json_result

    def quick_search(self, search):
        """Returns the result of a Salesforce search as a dict decoded from
        the Salesforce response JSON payload.
        Arguments:
        * search -- the non-SOSL search string, e.g. `Waldo`. This search
                    string will be wrapped to read `FIND {Waldo}` before being
                    sent to Salesforce
        """
        search_string = f'FIND {{{search}}}'
        return self.search(search_string)

    def limits(self, **kwargs):
        """Return the result of a Salesforce request to list Organization
        limits.
        """
        url = self.base_url + 'limits/'
        result = self._call_salesforce('GET', url, **kwargs)

        if result.status_code != 200:
            exception_handler(result)

        return self.parse_result_to_json(result)

    # Query Handler
    def query(self, query, include_deleted=False, **kwargs):
        """Return the result of a Salesforce SOQL query as a dict decoded from
        the Salesforce response JSON payload.
        Arguments:
        * query -- the SOQL query to send to Salesforce, e.g.
                   SELECT Id FROM Lead WHERE Email = "waldo@somewhere.com"
        * include_deleted -- True if deleted records should be included
        """
        url = self.base_url + ('queryAll/' if include_deleted else 'query/')
        params = {'q': query}
        # `requests` will correctly encode the query string passed as `params`
        result = self._call_salesforce('GET', url, name='query',
                                       params=params, **kwargs)

        return self.parse_result_to_json(result)

    def query_more(
            self, next_records_identifier, identifier_is_url=False,
            include_deleted=False, **kwargs):
        """Retrieves more results from a query that returned more results
        than the batch maximum. Returns a dict decoded from the Salesforce
        response JSON payload.
        Arguments:
        * next_records_identifier -- either the Id of the next Salesforce
                                     object in the result, or a URL to the
                                     next record in the result.
        * identifier_is_url -- True if `next_records_identifier` should be
                               treated as a URL, False if
                               `next_records_identifier` should be treated as
                               an Id.
        * include_deleted -- True if the `next_records_identifier` refers to a
                             query that includes deleted records. Only used if
                             `identifier_is_url` is False
        """
        if identifier_is_url:
            # Don't use `self.base_url` here because the full URI is provided
            url = f'https://{self.sf_instance}{next_records_identifier}'
        else:
            endpoint = 'queryAll' if include_deleted else 'query'
            url = f'{self.base_url}{endpoint}/{next_records_identifier}'
        result = self._call_salesforce('GET', url, name='query_more', **kwargs)

        return self.parse_result_to_json(result)

    def query_all_iter(self, query, include_deleted=False, **kwargs):
        """This is a lazy alternative to `query_all` - it does not construct
        the whole result set into one container, but returns objects from each
        page it retrieves from the API.
        Since `query_all` has always been eagerly executed, we reimplemented it
        using `query_all_iter`, only materializing the returned iterator to
        maintain backwards compatibility.
        The one big difference from `query_all` (apart from being lazy) is that
        we don't return a dictionary with `totalSize` and `done` here,
        we only return the records in an iterator.
        Arguments
        * query -- the SOQL query to send to Salesforce, e.g.
                   SELECT Id FROM Lead WHERE Email = "waldo@somewhere.com"
        * include_deleted -- True if the query should include deleted records.
        """

        result = self.query(query, include_deleted=include_deleted, **kwargs)
        while True:
            yield from result['records']
            # fetch next batch if we're not done else break out of loop
            if not result['done']:
                result = self.query_more(result['nextRecordsUrl'],
                                         identifier_is_url=True,
                                         **kwargs)
            else:
                return

    def query_all(self, query, include_deleted=False, **kwargs):
        """Returns the full set of results for the `query`. This is a
        convenience
        wrapper around `query(...)` and `query_more(...)`.
        The returned dict is the decoded JSON payload from the final call to
        Salesforce, but with the `totalSize` field representing the full
        number of results retrieved and the `records` list representing the
        full list of records retrieved.
        Arguments
        * query -- the SOQL query to send to Salesforce, e.g.
                   SELECT Id FROM Lead WHERE Email = "waldo@somewhere.com"
        * include_deleted -- True if the query should include deleted records.
        """

        records = self.query_all_iter(query, include_deleted=include_deleted,
                                      **kwargs)
        all_records = list(records)
        return {
            'records': all_records,
            'totalSize': len(all_records),
            'done': True,
            }

    def toolingexecute(self, action, method='GET', data=None, **kwargs):
        """Makes an HTTP request to an TOOLING REST endpoint
        Arguments:
        * action -- The REST endpoint for the request.
        * method -- HTTP method for the request (default GET)
        * data -- A dict of parameters to send in a POST / PUT request
        * kwargs -- Additional kwargs to pass to `requests.request`
        """
        # If data is None, we should send an empty body, not "null", which is
        # None in json.
        json_data = json.dumps(data) if data is not None else None
        result = self._call_salesforce(
            method,
            self.tooling_url + action,
            name="toolingexecute",
            data=json_data, **kwargs
            )
        try:
            response_content = result.json()
        # pylint: disable=broad-except
        except Exception:
            response_content = result.text

        return response_content

    def apexecute(self, action, method='GET', data=None, **kwargs):
        """Makes an HTTP request to an APEX REST endpoint
        Arguments:
        * action -- The REST endpoint for the request.
        * method -- HTTP method for the request (default GET)
        * data -- A dict of parameters to send in a POST / PUT request
        * kwargs -- Additional kwargs to pass to `requests.request`
        """
        # If data is None, we should send an empty body, not "null", which is
        # None in json.
        json_data = json.dumps(data) if data is not None else None
        result = self._call_salesforce(
            method,
            self.apex_url + action,
            name="apexecute",
            data=json_data, **kwargs
            )
        try:
            response_content = result.json()
        # pylint: disable=broad-except
        except Exception:
            response_content = result.text

        return response_content

    def _call_salesforce(self, method, url, name="", **kwargs):
        """Utility method for performing HTTP call to Salesforce.
        Returns a `requests.result` object.
        """
        headers = self.headers.copy()
        additional_headers = kwargs.pop('headers', {})
        headers.update(additional_headers)

        result = self.session.request(
            method, url, headers=headers, **kwargs)

        if self._salesforce_login_partial is not None \
                and result.status_code == 401:
            error_details = result.json()[0]
            if error_details['errorCode'] == 'INVALID_SESSION_ID':
                self._refresh_session()
                return self._call_salesforce(method, url, name, **kwargs)

        if result.status_code >= 300:
            exception_handler(result, name=name)

        sforce_limit_info = result.headers.get('Sforce-Limit-Info')
        if sforce_limit_info:
            self.api_usage = self.parse_api_usage(sforce_limit_info)

        return result

    @staticmethod
    def parse_api_usage(sforce_limit_info):
        """parse API usage and limits out of the Sforce-Limit-Info header
        Arguments:
        * sforce_limit_info: The value of response header 'Sforce-Limit-Info'
            Example 1: 'api-usage=18/5000'
            Example 2: 'api-usage=25/5000;
                per-app-api-usage=17/250(appName=sample-connected-app)'
        """
        result = {}

        api_usage = re.match(r'[^-]?api-usage=(?P<used>\d+)/(?P<tot>\d+)',
                             sforce_limit_info)
        pau = r'.+per-app-api-usage=(?P<u>\d+)/(?P<t>\d+)\(appName=(?P<n>.+)\)'
        per_app_api_usage = re.match(pau, sforce_limit_info)

        if api_usage and api_usage.groups():
            groups = api_usage.groups()
            result['api-usage'] = Usage(used=int(groups[0]),
                                        total=int(groups[1]))
        if per_app_api_usage and per_app_api_usage.groups():
            groups = per_app_api_usage.groups()
            result['per-app-api-usage'] = PerAppUsage(used=int(groups[0]),
                                                      total=int(groups[1]),
                                                      name=groups[2])

        return result

    # file-based deployment function
    def deploy(self, zipfile, sandbox, **kwargs):
        """Deploy using the Salesforce Metadata API. Wrapper for
        SfdcMetaDataApi.deploy(...).
        Arguments:
        * zipfile: a .zip archive to deploy to an org, given as (
        "path/to/zipfile.zip")
        * options: salesforce DeployOptions in .json format.
            (https://developer.salesforce.com/docs/atlas.en-us.api_meta.meta
            /api_meta/meta_deploy.htm)

        Returns a process id and state for this deployment.
        """
        asyncId, state = self.mdapi.deploy(zipfile, sandbox, **kwargs)
        result = {'asyncId': asyncId, 'state': state}
        return result

    # check on a file-based deployment
    def checkDeployStatus(self, asyncId, **kwargs):
        """Check on the progress of a file-based deployment via Salesforce
        Metadata API.
        Wrapper for SfdcMetaDataApi.check_deploy_status(...).
        Arguments:
        * asyncId: deployment async process ID, returned by Salesforce.deploy()
        Returns status of the deployment the asyncId given.
        """
        state, state_detail, deployment_detail, unit_test_detail = \
            self.mdapi.check_deploy_status(asyncId, **kwargs)
        results = {
            'state': state,
            'state_detail': state_detail,
            'deployment_detail': deployment_detail,
            'unit_test_detail': unit_test_detail
            }
        return results

    def parse_result_to_json(self, result):
        """"Parse json from a Response object"""
        return result.json(object_pairs_hook=self._object_pairs_hook,
                           parse_float=self._parse_float)


class SFType:
    """An interface to a specific type of SObject"""
    _parse_float = None
    _object_pairs_hook = OrderedDict

    # pylint: disable=too-many-arguments
    def __init__(
            self,
            object_name,
            session_id,
            sf_instance,
            sf_version=DEFAULT_API_VERSION,
            proxies=None,
            session=None,
            salesforce=None,
            parse_float=None,
            object_pairs_hook=OrderedDict,
            ):
        """Initialize the instance with the given parameters.
        Arguments:
        * object_name -- the name of the type of SObject this represents,
                         e.g. `Lead` or `Contact`
        * session_id -- the session ID for authenticating to Salesforce
        * sf_instance -- the domain of the instance of Salesforce to use
        * sf_version -- the version of the Salesforce API to use
        * proxies -- the optional map of scheme to proxy server
        * session -- Custom requests session, created in calling code. This
                     enables the use of requests Session features not otherwise
                     exposed by simple_salesforce.
        * parse_float -- Function to parse float values with. Is passed along to
                         https://docs.python.org/3/library/json.html#json.load
        * object_pairs_hook -- Function to parse ordered list of pairs in json.
                               To use python 'dict' change it to None or dict.
        """

        # Make this backwards compatible with any tests that
        # explicitly set the session_id and any other projects that
        # might be creating this object manually?

        if salesforce is None and session_id is None:
            raise RuntimeError(
                'The argument session_id or salesforce must be specified to '
                'instanciate SFType.'
                )

        self._session_id = session_id
        self.salesforce = salesforce
        self.name = object_name
        self.session = session or requests.Session()
        self._parse_float = parse_float
        self._object_pairs_hook = object_pairs_hook

        # don't wipe out original proxies with None
        if not session and proxies is not None:
            self.session.proxies = proxies
        self.api_usage = {}

        self.base_url = (
            f'https://{sf_instance}/services/data/v{sf_version}/sobjects'
            f'/{object_name}/')

    @property
    def session_id(self):
        """Helper to return the session id"""
        if self.salesforce is not None:
            return self.salesforce.session_id
        return self._session_id

    def metadata(self, headers=None):
        """Returns the result of a GET to `.../{object_name}/` as a dict
        decoded from the JSON payload returned by Salesforce.
        Arguments:
        * headers -- a dict with additional request headers.
        """
        result = self._call_salesforce('GET', self.base_url, headers=headers)
        return self.parse_result_to_json(result)

    def describe(self, headers=None):
        """Returns the result of a GET to `.../{object_name}/describe` as a
        dict decoded from the JSON payload returned by Salesforce.
        Arguments:
        * headers -- a dict with additional request headers.
        """
        result = self._call_salesforce(
            method='GET', url=urljoin(self.base_url, 'describe'),
            headers=headers
            )
        return self.parse_result_to_json(result)

    def describe_layout(self, record_id, headers=None):
        """Returns the layout of the object
        Returns the result of a GET to
        `.../{object_name}/describe/layouts/<recordid>` as a dict decoded from
        the JSON payload returned by Salesforce.
        Arguments:
        * record_id -- the Id of the SObject to get
        * headers -- a dict with additional request headers.
        """
        custom_url_part = f'describe/layouts/{record_id}'
        result = self._call_salesforce(
            method='GET',
            url=urljoin(self.base_url, custom_url_part),
            headers=headers
            )
        return self.parse_result_to_json(result)

    def get(self, record_id, headers=None):
        """Returns the result of a GET to `.../{object_name}/{record_id}` as a
        dict decoded from the JSON payload returned by Salesforce.
        Arguments:
        * record_id -- the Id of the SObject to get
        * headers -- a dict with additional request headers.
        """
        result = self._call_salesforce(
            method='GET', url=urljoin(self.base_url, record_id),
            headers=headers
            )
        return self.parse_result_to_json(result)

    def get_by_custom_id(self, custom_id_field, custom_id, headers=None):
        """Return an ``SFType`` by custom ID
        Returns the result of a GET to
        `.../{object_name}/{custom_id_field}/{custom_id}` as a dict decoded
        from the JSON payload returned by Salesforce.
        Arguments:
        * custom_id_field -- the API name of a custom field that was defined
                             as an External ID
        * custom_id - the External ID value of the SObject to get
        * headers -- a dict with additional request headers.
        """
        custom_url = urljoin(self.base_url, f'{custom_id_field}/{custom_id}')
        result = self._call_salesforce(
            method='GET', url=custom_url, headers=headers
            )
        return self.parse_result_to_json(result)

    def create(self, data, headers=None):
        """Creates a new SObject using a POST to `.../{object_name}/`.
        Returns a dict decoded from the JSON payload returned by Salesforce.
        Arguments:
        * data -- a dict of the data to create the SObject from. It will be
                  JSON-encoded before being transmitted.
        * headers -- a dict with additional request headers.
        """
        result = self._call_salesforce(
            method='POST', url=self.base_url,
            data=json.dumps(data), headers=headers
            )
        return self.parse_result_to_json(result)

    def upsert(self, record_id, data, raw_response=False, headers=None):
        """Creates or updates an SObject using a PATCH to
        `.../{object_name}/{record_id}`.
        If `raw_response` is false (the default), returns the status code
        returned by Salesforce. Otherwise, return the `requests.Response`
        object.
        Arguments:
        * record_id -- an identifier for the SObject as described in the
                       Salesforce documentation
        * data -- a dict of the data to create or update the SObject from. It
                  will be JSON-encoded before being transmitted.
        * raw_response -- a boolean indicating whether to return the response
                          directly, instead of the status code.
        * headers -- a dict with additional request headers.
        """
        result = self._call_salesforce(
            method='PATCH', url=urljoin(self.base_url, record_id),
            data=json.dumps(data), headers=headers
            )
        return self._raw_response(result, raw_response)

    def update(self, record_id, data, raw_response=False, headers=None):
        """Updates an SObject using a PATCH to
        `.../{object_name}/{record_id}`.
        If `raw_response` is false (the default), returns the status code
        returned by Salesforce. Otherwise, return the `requests.Response`
        object.
        Arguments:
        * record_id -- the Id of the SObject to update
        * data -- a dict of the data to update the SObject from. It will be
                  JSON-encoded before being transmitted.
        * raw_response -- a boolean indicating whether to return the response
                          directly, instead of the status code.
        * headers -- a dict with additional request headers.
        """
        result = self._call_salesforce(
            method='PATCH', url=urljoin(self.base_url, record_id),
            data=json.dumps(data), headers=headers
            )
        return self._raw_response(result, raw_response)

    def delete(self, record_id, raw_response=False, headers=None):
        """Deletes an SObject using a DELETE to
        `.../{object_name}/{record_id}`.
        If `raw_response` is false (the default), returns the status code
        returned by Salesforce. Otherwise, return the `requests.Response`
        object.
        Arguments:
        * record_id -- the Id of the SObject to delete
        * raw_response -- a boolean indicating whether to return the response
                          directly, instead of the status code.
        * headers -- a dict with additional request headers.
        """
        result = self._call_salesforce(
            method='DELETE', url=urljoin(self.base_url, record_id),
            headers=headers
            )
        return self._raw_response(result, raw_response)

    def deleted(self, start, end, headers=None):
        # pylint: disable=line-too-long
        """Gets a list of deleted records
        Use the SObject Get Deleted resource to get a list of deleted records
        for the specified object.
        .../deleted/?start=2013-05-05T00:00:00+00:00&end=2013-05-10T00:00:00
        +00:00
        * start -- start datetime object
        * end -- end datetime object
        * headers -- a dict with additional request headers.
        """
        url = urljoin(
            self.base_url,
            f'deleted/?start={date_to_iso8601(start)}&end={date_to_iso8601(end)}'
            )
        result = self._call_salesforce(method='GET', url=url, headers=headers)
        return self.parse_result_to_json(result)

    def updated(self, start, end, headers=None):
        # pylint: disable=line-too-long
        """Gets a list of updated records
        Use the SObject Get Updated resource to get a list of updated
        (modified or added) records for the specified object.
         .../updated/?start=2014-03-20T00:00:00+00:00&end=2014-03-22T00:00:00
         +00:00
        * start -- start datetime object
        * end -- end datetime object
        * headers -- a dict with additional request headers.
        """
        url = urljoin(
            self.base_url,
            f'updated/?start={date_to_iso8601(start)}&end={date_to_iso8601(end)}'
            )
        result = self._call_salesforce(method='GET', url=url, headers=headers)
        return self.parse_result_to_json(result)

    def _call_salesforce(self, method, url, **kwargs):
        """Utility method for performing HTTP call to Salesforce.

        Returns a `requests.result` object.
        """
        headers = {
            'Content-Type': 'application/json',
            'Authorization': 'Bearer ' + self.session_id,
            'X-PrettyPrint': '1'
            }
        additional_headers = kwargs.pop('headers', {})
        headers.update(additional_headers or {})
        result = self.session.request(method, url, headers=headers, **kwargs)
        # pylint: disable=W0212
        if (self.salesforce
                and self.salesforce._salesforce_login_partial is not None
                and result.status_code == 401):
            error_details = result.json()[0]
            if error_details['errorCode'] == 'INVALID_SESSION_ID':
                self.salesforce._refresh_session()
                return self._call_salesforce(method, url, **kwargs)

        if result.status_code >= 300:
            exception_handler(result, self.name)

        sforce_limit_info = result.headers.get('Sforce-Limit-Info')
        if sforce_limit_info:
            self.api_usage = Salesforce.parse_api_usage(sforce_limit_info)

        return result

    def _raw_response(self, response, body_flag):
        """Utility method for processing the response and returning either the
        status code or the response object.

        Returns either an `int` or a `requests.Response` object.
        """
        if not body_flag:
            return response.status_code

        return response

    def parse_result_to_json(self, result):
        """"Parse json from a Response object"""
        return result.json(object_pairs_hook=self._object_pairs_hook,
                           parse_float=self._parse_float)

    def upload_base64(self, file_path, base64_field='Body', headers=None,
                      **kwargs):
        """Upload base64 encoded file to Salesforce"""
        data = {}
        body = base64.b64encode(Path(file_path).read_bytes()).decode()
        data[base64_field] = body
        result = self._call_salesforce(method='POST', url=self.base_url,
                                       headers=headers, json=data, **kwargs)

        return result

    def update_base64(self, record_id, file_path, base64_field='Body',
                      headers=None, raw_response=False,
                      **kwargs):
        """Updated base64 image from file to Salesforce"""
        data = {}
        body = base64.b64encode(Path(file_path).read_bytes()).decode()
        data[base64_field] = body
        result = self._call_salesforce(method='PATCH',
                                       url=urljoin(self.base_url, record_id),
                                       json=data,
                                       headers=headers, **kwargs)

        return self._raw_response(result, raw_response)

    def get_base64(self, record_id, base64_field='Body', data=None,
                   headers=None, **kwargs):
        """Returns binary stream of base64 object at specific path.

        Arguments:

        * path: The path of the request
            Example: sobjects/Attachment/ABC123/Body
                     sobjects/ContentVersion/ABC123/VersionData
        """
        result = self._call_salesforce(method='GET', url=urljoin(
            self.base_url, f'{record_id}/{base64_field}'),
                                       data=data,
                                       headers=headers, **kwargs)

        return result.content<|MERGE_RESOLUTION|>--- conflicted
+++ resolved
@@ -232,12 +232,9 @@
         self.apex_url = f'https://{self.sf_instance}/services/apexrest/'
         self.bulk_url = (
             f'https://{self.sf_instance}/services/async/{self.sf_version}/')
-<<<<<<< HEAD
-=======
         self.bulk2_url = (
             f'https://{self.sf_instance}/services/data/v{self.sf_version}/jobs/'
         )
->>>>>>> 755fb085
         self.metadata_url = (
             f'https://{self.sf_instance}/services/Soap/m/{self.sf_version}/')
         self.tooling_url = f'{self.base_url}tooling/'
