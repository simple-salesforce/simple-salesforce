--- conflicted
+++ resolved
@@ -1148,9 +1148,6 @@
         self.assertNotIsInstance(result["currency"], float)
         self.assertEqual(result, {"currency": decimal.Decimal(1.0)})
         self.assertEqual(result, {"currency": 1.0})
-<<<<<<< HEAD
-        self.assertNotEqual(result, {"currency": "1.0"})
-=======
         self.assertNotEqual(result, {"currency": "1.0"})
 
     @responses.activate
@@ -1197,5 +1194,4 @@
         result = client.query('SELECT currency FROM Account')
         self.assertNotIsInstance(result, OrderedDict)
         self.assertIsInstance(result, dict)
-        self.assertEqual(result, {"currency": 1.0})
->>>>>>> e404248d
+        self.assertEqual(result, {"currency": 1.0})