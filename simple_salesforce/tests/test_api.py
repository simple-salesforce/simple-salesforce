"""Tests for api.py"""

import re
from datetime import datetime
try:
    # Python 2.6
    import unittest2 as unittest
except ImportError:
    import unittest

import responses

try:
    # Python 2.6/2.7
    import httplib as http
    from mock import Mock, patch
except ImportError:
    # Python 3
    import http.client as http
    from unittest.mock import Mock, patch

import requests

from simple_salesforce import tests
from simple_salesforce.api import (
    _exception_handler,
    Salesforce,
    SalesforceMoreThanOneRecord,
    SalesforceMalformedRequest,
    SalesforceExpiredSession,
    SalesforceRefusedRequest,
    SalesforceResourceNotFound,
    SalesforceGeneralError,
<<<<<<< HEAD
    Usage,
    PerAppUsage
=======
    SFType
>>>>>>> 857bef65
)


def _create_sf_type(
    object_name='Case',
    session_id='5',
    sf_instance='my.salesforce.com'
):
    """Creates SFType instances"""
    return SFType(
        object_name=object_name,
        session_id=session_id,
        sf_instance=sf_instance,
        session=requests.Session()
    )


class TestSFType(unittest.TestCase):
    """Tests for the SFType instance"""
    def setUp(self):
        request_patcher = patch('simple_salesforce.api.requests')
        self.mockrequest = request_patcher.start()
        self.addCleanup(request_patcher.stop)

    @responses.activate
    def test_metadata_with_additional_request_headers(self):
        """Ensure custom headers are used for metadata requests"""
        responses.add(
            responses.GET,
            re.compile(r'^https://.*$'),
            body='{}',
            status=http.OK
        )

        sf_type = _create_sf_type()
        result = sf_type.metadata(
            headers={'Sforce-Auto-Assign': 'FALSE'}
        )

        request_headers = responses.calls[0].request.headers
        additional_request_header = request_headers['Sforce-Auto-Assign']
        self.assertEqual(additional_request_header, 'FALSE')
        self.assertEqual(result, {})

    @responses.activate
    def test_metadata_without_additional_request_headers(self):
        """Ensure metadata requests without additional headers"""
        responses.add(
            responses.GET,
            re.compile(r'^https://.*$'),
            body='{}',
            status=http.OK
        )

        sf_type = _create_sf_type()

        self.assertEqual(sf_type.metadata(), {})

    @responses.activate
    def test_describe_with_additional_request_headers(self):
        """Ensure custom headers are used for describe requests"""
        responses.add(
            responses.GET,
            re.compile(r'^https://.*/Case/describe$'),
            body='{}',
            status=http.OK
        )

        sf_type = _create_sf_type()
        result = sf_type.describe(
            headers={'Sforce-Auto-Assign': 'FALSE'}
        )

        request_headers = responses.calls[0].request.headers
        additional_request_header = request_headers['Sforce-Auto-Assign']
        self.assertEqual(additional_request_header, 'FALSE')
        self.assertEqual(result, {})

    @responses.activate
    def test_describe_without_additional_request_headers(self):
        """Ensure describe requests without additional headers"""
        responses.add(
            responses.GET,
            re.compile(r'^https://.*/Case/describe$'),
            body='{}',
            status=http.OK
        )

        sf_type = _create_sf_type()

        self.assertEqual(sf_type.describe(), {})

    @responses.activate
    def test_describe_layout_with_additional_request_headers(self):
        """Ensure custom headers are used for describe_layout requests"""
        responses.add(
            responses.GET,
            re.compile(r'^https://.*/Case/describe/layouts/444$'),
            body='{}',
            status=http.OK
        )

        sf_type = _create_sf_type()
        result = sf_type.describe_layout(
            record_id='444',
            headers={'Sforce-Auto-Assign': 'FALSE'}
        )

        request_headers = responses.calls[0].request.headers
        additional_request_header = request_headers['Sforce-Auto-Assign']
        self.assertEqual(additional_request_header, 'FALSE')
        self.assertEqual(result, {})

    @responses.activate
    def test_describe_layout_without_additional_request_headers(self):
        """Ensure describe_layout requests without additional headers"""
        responses.add(
            responses.GET,
            re.compile(r'^https://.*/Case/describe/layouts/444$'),
            body='{}',
            status=http.OK
        )

        sf_type = _create_sf_type()

        self.assertEqual(sf_type.describe_layout(record_id='444'), {})

    @responses.activate
    def test_get_with_additional_request_headers(self):
        """Ensure custom headers are used for get requests"""
        responses.add(
            responses.GET,
            re.compile(r'^https://.*/Case/444$'),
            body='{}',
            status=http.OK
        )

        sf_type = _create_sf_type()
        result = sf_type.get(
            record_id='444',
            headers={'Sforce-Auto-Assign': 'FALSE'}
        )

        request_headers = responses.calls[0].request.headers
        additional_request_header = request_headers['Sforce-Auto-Assign']
        self.assertEqual(additional_request_header, 'FALSE')
        self.assertEqual(result, {})

    @responses.activate
    def test_get_without_additional_request_headers(self):
        """Ensure get requests without additional headers"""
        responses.add(
            responses.GET,
            re.compile(r'^https://.*/Case/444$'),
            body='{}',
            status=http.OK
        )

        sf_type = _create_sf_type()

        self.assertEqual(sf_type.get(record_id='444'), {})

    @responses.activate
    def test_get_by_custom_id_with_additional_request_headers(self):
        """Ensure custom headers are used for get_by_custom_id requests"""
        responses.add(
            responses.GET,
            re.compile(r'^https://.*/Case/some-field/444$'),
            body='{}',
            status=http.OK
        )

        sf_type = _create_sf_type()
        result = sf_type.get_by_custom_id(
            custom_id_field='some-field',
            custom_id='444',
            headers={'Sforce-Auto-Assign': 'FALSE'}
        )

        request_headers = responses.calls[0].request.headers
        additional_request_header = request_headers['Sforce-Auto-Assign']
        self.assertEqual(additional_request_header, 'FALSE')
        self.assertEqual(result, {})

    @responses.activate
    def test_get_by_custom_id_without_additional_request_headers(self):
        """Ensure get_by_custom_id requests without additional headers"""
        responses.add(
            responses.GET,
            re.compile(r'^https://.*/Case/some-field/444$'),
            body='{}',
            status=http.OK
        )

        sf_type = _create_sf_type()
        result = sf_type.get_by_custom_id(
            custom_id_field='some-field',
            custom_id='444'
        )

        self.assertEqual(result, {})

    @responses.activate
    def test_create_with_additional_request_headers(self):
        """Ensure custom headers are used for create requests"""
        responses.add(
            responses.POST,
            re.compile(r'^https://.*/Case/$'),
            body='{}',
            status=http.OK
        )

        sf_type = _create_sf_type()
        result = sf_type.create(
            data={'some': 'data'},
            headers={'Sforce-Auto-Assign': 'FALSE'}
        )

        request_headers = responses.calls[0].request.headers
        additional_request_header = request_headers['Sforce-Auto-Assign']
        self.assertEqual(additional_request_header, 'FALSE')
        self.assertEqual(result, {})

    @responses.activate
    def test_create_without_additional_request_headers(self):
        """Ensure create requests without additional headers"""
        responses.add(
            responses.POST,
            re.compile(r'^https://.*/Case/$'),
            body='{}',
            status=http.OK
        )

        sf_type = _create_sf_type()
        result = sf_type.create(data={'some': 'data'})

        self.assertEqual(result, {})

    @responses.activate
    def test_update_with_additional_request_headers(self):
        """Ensure custom headers are used for updates"""
        responses.add(
            responses.PATCH,
            re.compile(r'^https://.*/Case/some-case-id$'),
            body='{}',
            status=http.OK
        )

        sf_type = _create_sf_type()
        result = sf_type.update(
            record_id='some-case-id',
            data={'some': 'data'},
            headers={'Sforce-Auto-Assign': 'FALSE'}
        )

        request_headers = responses.calls[0].request.headers
        additional_request_header = request_headers['Sforce-Auto-Assign']
        self.assertEqual(additional_request_header, 'FALSE')
        self.assertEqual(result, http.OK)

    @responses.activate
    def test_update_without_additional_request_headers(self):
        """Ensure updates work without custom headers"""
        responses.add(
            responses.PATCH,
            re.compile(r'^https://.*/Case/some-case-id$'),
            body='{}',
            status=http.OK
        )

        sf_type = _create_sf_type()
        result = sf_type.update(
            record_id='some-case-id',
            data={'some': 'data'}
        )

        self.assertEqual(result, http.OK)

    @responses.activate
    def test_upsert_with_additional_request_headers(self):
        """Ensure custom headers are used for upserts"""
        responses.add(
            responses.PATCH,
            re.compile(r'^https://.*/Case/some-case-id$'),
            body='{}',
            status=http.OK
        )

        sf_type = _create_sf_type()
        result = sf_type.upsert(
            record_id='some-case-id',
            data={'some': 'data'},
            headers={'Sforce-Auto-Assign': 'FALSE'}
        )

        request_headers = responses.calls[0].request.headers
        additional_request_header = request_headers['Sforce-Auto-Assign']
        self.assertEqual(additional_request_header, 'FALSE')
        self.assertEqual(result, http.OK)

    @responses.activate
    def test_upsert_without_additional_request_headers(self):
        """Ensure upserts work without custom headers"""
        responses.add(
            responses.PATCH,
            re.compile(r'^https://.*/Case/some-case-id$'),
            body='{}',
            status=http.OK
        )

        sf_type = _create_sf_type()
        result = sf_type.upsert(
            record_id='some-case-id',
            data={'some': 'data'}
        )

        self.assertEqual(result, http.OK)

    @responses.activate
    def test_delete_with_additional_request_headers(self):
        """Ensure custom headers are used for deletes"""
        responses.add(
            responses.DELETE,
            re.compile(r'^https://.*/Case/some-case-id$'),
            body='{}',
            status=http.OK
        )

        sf_type = _create_sf_type()
        result = sf_type.delete(
            record_id='some-case-id',
            headers={'Sforce-Auto-Assign': 'FALSE'}
        )

        request_headers = responses.calls[0].request.headers
        additional_request_header = request_headers['Sforce-Auto-Assign']
        self.assertEqual(additional_request_header, 'FALSE')
        self.assertEqual(result, http.OK)

    @responses.activate
    def test_delete_without_additional_request_headers(self):
        """Ensure deletes work without custom headers"""
        responses.add(
            responses.DELETE,
            re.compile(r'^https://.*/Case/some-case-id$'),
            body='{}',
            status=http.OK
        )

        sf_type = _create_sf_type()
        result = sf_type.delete(record_id='some-case-id')

        self.assertEqual(result, http.OK)

    @responses.activate
    def test_deleted_with_additional_request_headers(self):
        """Ensure custom headers are used for deleted"""
        responses.add(
            responses.GET,
            re.compile(r'^https://.*/Case/deleted/\?start=.+&end=.+$'),
            body='{}',
            status=http.OK
        )

        sf_type = _create_sf_type()
        result = sf_type.deleted(
            start=datetime.now(), end=datetime.now(),
            headers={'Sforce-Auto-Assign': 'FALSE'}
        )

        request_headers = responses.calls[0].request.headers
        additional_request_header = request_headers['Sforce-Auto-Assign']
        self.assertEqual(additional_request_header, 'FALSE')
        self.assertEqual(result, {})

    @responses.activate
    def test_deleted_without_additional_request_headers(self):
        """Ensure deleted works without custom headers"""
        responses.add(
            responses.GET,
            re.compile(r'^https://.*/Case/deleted/\?start=.+&end=.+$'),
            body='{}',
            status=http.OK
        )

        sf_type = _create_sf_type()
        result = sf_type.deleted(
            start=datetime.now(), end=datetime.now())

        self.assertEqual(result, {})

    @responses.activate
    def test_updated_with_additional_request_headers(self):
        """Ensure custom headers are used for updated"""
        responses.add(
            responses.GET,
            re.compile(r'^https://.*/Case/updated/\?start=.+&end=.+$'),
            body='{}',
            status=http.OK
        )

        sf_type = _create_sf_type()
        result = sf_type.updated(
            start=datetime.now(), end=datetime.now(),
            headers={'Sforce-Auto-Assign': 'FALSE'}
        )

        request_headers = responses.calls[0].request.headers
        additional_request_header = request_headers['Sforce-Auto-Assign']
        self.assertEqual(additional_request_header, 'FALSE')
        self.assertEqual(result, {})

    @responses.activate
    def test_updated_without_additional_request_headers(self):
        """Ensure updated works without custom headers"""
        responses.add(
            responses.GET,
            re.compile(r'^https://.*/Case/updated/\?start=.+&end=.+$'),
            body='{}',
            status=http.OK
        )

        sf_type = _create_sf_type()
        result = sf_type.updated(
            start=datetime.now(), end=datetime.now())

        self.assertEqual(result, {})


class TestSalesforce(unittest.TestCase):
    """Tests for the Salesforce instance"""
    def setUp(self):
        """Setup the SalesforceLogin tests"""
        request_patcher = patch('simple_salesforce.api.requests')
        self.mockrequest = request_patcher.start()
        self.addCleanup(request_patcher.stop)

    @responses.activate
    def test_custom_session_success(self):
        """Ensure custom session is used"""
        responses.add(
            responses.POST,
            re.compile(r'^https://.*$'),
            body=tests.LOGIN_RESPONSE_SUCCESS,
            status=http.OK
        )
        session_state = {
            'called': False,
        }

        # pylint: disable=unused-argument,missing-docstring
        def on_response(*args, **kwargs):
            session_state['called'] = True

        session = requests.Session()
        session.hooks = {
            'response': on_response,
        }
        client = Salesforce(
            session=session,
            username='foo@bar.com',
            password='password',
            security_token='token')

        self.assertEqual(tests.SESSION_ID, client.session_id)
        self.assertEqual(session, client.session)

    @responses.activate
    def test_custom_version_success(self):
        """Test custom version"""
        responses.add(
            responses.POST,
            re.compile(r'^https://.*$'),
            body=tests.LOGIN_RESPONSE_SUCCESS,
            status=http.OK
        )

        # Use an invalid version that is guaranteed to never be used
        expected_version = '4.2'
        client = Salesforce(
            session=requests.Session(), username='foo@bar.com',
            password='password', security_token='token',
            version=expected_version)

        self.assertEqual(
            client.base_url.split('/')[-2], 'v%s' % expected_version)

<<<<<<< HEAD
    @responses.activate
    def test_api_usage_simple(self):
        """Make sure a header response is recorded"""
        responses.add(
            responses.GET,
            re.compile(r'^https://.*$'),
            body='{"example": 1}',
            adding_headers={"Sforce-Limit-Info": "api-usage=18/5000"},
            status=http.OK
        )

        client = Salesforce.__new__(Salesforce)
        client.request = requests.Session()
        client.headers = {}
        client.base_url = 'https://localhost'
        client.query('q')

        self.assertDictEqual(client.api_usage, {'api-usage': Usage(18, 5000)})

    @responses.activate
    def test_api_usage_per_app(self):
        """Make sure a header response is recorded"""

        pau = "api-usage=25/5000; per-app-api-usage=17/250(appName=sample-app)"
        responses.add(
            responses.GET,
            re.compile(r'^https://.*$'),
            body='{"example": 1}',
            adding_headers={"Sforce-Limit-Info": pau},
            status=http.OK
        )

        client = Salesforce.__new__(Salesforce)
        client.request = requests.Session()
        client.headers = {}
        client.base_url = 'https://localhost'
        client.query('q')

        self.assertDictEqual(client.api_usage,
                             {'api-usage': Usage(25, 5000),
                              'per-app-api-usage': PerAppUsage(17, 250,
                                                               'sample-app')})
=======
    def test_shared_session_to_sftype(self):
        """Test Salesforce and SFType instances share default `Session`"""
        client = Salesforce(session_id=tests.SESSION_ID,
                            instance_url=tests.SERVER_URL)

        self.assertIs(client.session, client.Contact.session)

    def test_shared_custom_session_to_sftype(self):
        """Test Salesforce and SFType instances share custom `Session`"""
        session = requests.Session()
        client = Salesforce(session_id=tests.SESSION_ID,
                            instance_url=tests.SERVER_URL,
                            session=session)

        self.assertIs(session, client.session)
        self.assertIs(session, client.Contact.session)

    def test_proxies_inherited_default(self):
        """Test Salesforce and SFType use same proxies"""
        session = requests.Session()
        client = Salesforce(session_id=tests.SESSION_ID,
                            instance_url=tests.SERVER_URL,
                            session=session)

        self.assertIs(session.proxies, client.session.proxies)
        self.assertIs(session.proxies, client.Contact.session.proxies)

    def test_proxies_inherited_set_on_session(self):
        """Test Salesforce and SFType use same custom proxies"""
        session = requests.Session()
        session.proxies = tests.PROXIES
        client = Salesforce(session_id=tests.SESSION_ID,
                            instance_url=tests.SERVER_URL,
                            session=session)
        self.assertIs(tests.PROXIES, client.session.proxies)
        self.assertIs(tests.PROXIES, client.Contact.session.proxies)

    def test_proxies_ignored(self):
        """Test overridden proxies are ignored"""
        session = requests.Session()
        session.proxies = tests.PROXIES

        with patch('simple_salesforce.api.logger.warning') as mock_log:
            client = Salesforce(session_id=tests.SESSION_ID,
                instance_url=tests.SERVER_URL, session=session, proxies={})
            self.assertIn('ignoring proxies', mock_log.call_args[0][0])
            self.assertIs(tests.PROXIES, client.session.proxies)
>>>>>>> 857bef65


class TestExceptionHandler(unittest.TestCase):
    """Test the exception router"""
    def setUp(self):
        """Setup the exception router tests"""
        self.mockresult = Mock()
        self.mockresult.url = 'http://www.example.com/'
        self.mockresult.json.return_value = 'Example Content'

    def test_multiple_records_returned(self):
        """Test multiple records returned (a 300 code)"""
        self.mockresult.status_code = 300
        with self.assertRaises(SalesforceMoreThanOneRecord) as cm:
            _exception_handler(self.mockresult)

        self.assertEqual(str(cm.exception), (
            'More than one record for '
            'http://www.example.com/. Response content: Example Content'))

    def test_malformed_request(self):
        """Test a malformed request (400 code)"""
        self.mockresult.status_code = 400
        with self.assertRaises(SalesforceMalformedRequest) as cm:
            _exception_handler(self.mockresult)

        self.assertEqual(str(cm.exception), (
            'Malformed request '
            'http://www.example.com/. Response content: Example Content'))

    def test_expired_session(self):
        """Test an expired session (401 code)"""
        self.mockresult.status_code = 401
        with self.assertRaises(SalesforceExpiredSession) as cm:
            _exception_handler(self.mockresult)

        self.assertEqual(str(cm.exception), (
            'Expired session for '
            'http://www.example.com/. Response content: Example Content'))

    def test_request_refused(self):
        """Test a refused request (403 code)"""
        self.mockresult.status_code = 403
        with self.assertRaises(SalesforceRefusedRequest) as cm:
            _exception_handler(self.mockresult)

        self.assertEqual(str(cm.exception), (
            'Request refused for '
            'http://www.example.com/. Response content: Example Content'))

    def test_resource_not_found(self):
        """Test resource not found (404 code)"""
        self.mockresult.status_code = 404
        with self.assertRaises(SalesforceResourceNotFound) as cm:
            _exception_handler(self.mockresult, 'SpecialContacts')

        self.assertEqual(str(cm.exception), (
            'Resource SpecialContacts Not'
            ' Found. Response content: Example Content'))

    def test_generic_error_code(self):
        """Test an error code that is otherwise not caught"""
        self.mockresult.status_code = 500
        with self.assertRaises(SalesforceGeneralError) as cm:
            _exception_handler(self.mockresult)

        self.assertEqual(str(cm.exception), (
            'Error Code 500. Response content'
            ': Example Content'))<|MERGE_RESOLUTION|>--- conflicted
+++ resolved
@@ -31,12 +31,10 @@
     SalesforceRefusedRequest,
     SalesforceResourceNotFound,
     SalesforceGeneralError,
-<<<<<<< HEAD
+    SalesforceGeneralError,
+    SFType,
     Usage,
     PerAppUsage
-=======
-    SFType
->>>>>>> 857bef65
 )
 
 
@@ -524,50 +522,6 @@
         self.assertEqual(
             client.base_url.split('/')[-2], 'v%s' % expected_version)
 
-<<<<<<< HEAD
-    @responses.activate
-    def test_api_usage_simple(self):
-        """Make sure a header response is recorded"""
-        responses.add(
-            responses.GET,
-            re.compile(r'^https://.*$'),
-            body='{"example": 1}',
-            adding_headers={"Sforce-Limit-Info": "api-usage=18/5000"},
-            status=http.OK
-        )
-
-        client = Salesforce.__new__(Salesforce)
-        client.request = requests.Session()
-        client.headers = {}
-        client.base_url = 'https://localhost'
-        client.query('q')
-
-        self.assertDictEqual(client.api_usage, {'api-usage': Usage(18, 5000)})
-
-    @responses.activate
-    def test_api_usage_per_app(self):
-        """Make sure a header response is recorded"""
-
-        pau = "api-usage=25/5000; per-app-api-usage=17/250(appName=sample-app)"
-        responses.add(
-            responses.GET,
-            re.compile(r'^https://.*$'),
-            body='{"example": 1}',
-            adding_headers={"Sforce-Limit-Info": pau},
-            status=http.OK
-        )
-
-        client = Salesforce.__new__(Salesforce)
-        client.request = requests.Session()
-        client.headers = {}
-        client.base_url = 'https://localhost'
-        client.query('q')
-
-        self.assertDictEqual(client.api_usage,
-                             {'api-usage': Usage(25, 5000),
-                              'per-app-api-usage': PerAppUsage(17, 250,
-                                                               'sample-app')})
-=======
     def test_shared_session_to_sftype(self):
         """Test Salesforce and SFType instances share default `Session`"""
         client = Salesforce(session_id=tests.SESSION_ID,
@@ -615,7 +569,49 @@
                 instance_url=tests.SERVER_URL, session=session, proxies={})
             self.assertIn('ignoring proxies', mock_log.call_args[0][0])
             self.assertIs(tests.PROXIES, client.session.proxies)
->>>>>>> 857bef65
+
+    @responses.activate
+    def test_api_usage_simple(self):
+        """Make sure a header response is recorded"""
+        responses.add(
+            responses.GET,
+            re.compile(r'^https://.*$'),
+            body='{"example": 1}',
+            adding_headers={"Sforce-Limit-Info": "api-usage=18/5000"},
+            status=http.OK
+        )
+
+        client = Salesforce.__new__(Salesforce)
+        client.request = requests.Session()
+        client.headers = {}
+        client.base_url = 'https://localhost'
+        client.query('q')
+
+        self.assertDictEqual(client.api_usage, {'api-usage': Usage(18, 5000)})
+
+    @responses.activate
+    def test_api_usage_per_app(self):
+        """Make sure a header response is recorded"""
+
+        pau = "api-usage=25/5000; per-app-api-usage=17/250(appName=sample-app)"
+        responses.add(
+            responses.GET,
+            re.compile(r'^https://.*$'),
+            body='{"example": 1}',
+            adding_headers={"Sforce-Limit-Info": pau},
+            status=http.OK
+        )
+
+        client = Salesforce.__new__(Salesforce)
+        client.request = requests.Session()
+        client.headers = {}
+        client.base_url = 'https://localhost'
+        client.query('q')
+
+        self.assertDictEqual(client.api_usage,
+                             {'api-usage': Usage(25, 5000),
+                              'per-app-api-usage': PerAppUsage(17, 250,
+                                                               'sample-app')})
 
 
 class TestExceptionHandler(unittest.TestCase):
