# pylint: disable-msg=C0302
"""Tests for api.py"""
import http.client as http
import re
import unittest
from collections import OrderedDict
from datetime import datetime
from unittest.mock import Mock, patch

import requests
import responses
from simple_salesforce import tests
from simple_salesforce.api import PerAppUsage, Salesforce, SFType, Usage


def _create_sf_type(
        object_name='Case',
        session_id='5',
        sf_instance='my.salesforce.com'
        ):
    """Creates SFType instances"""
    return SFType(
        object_name=object_name,
        session_id=session_id,
        sf_instance=sf_instance,
        session=requests.Session()
        )


class TestSFType(unittest.TestCase):
    """Tests for the SFType instance"""

    def setUp(self):
        request_patcher = patch('simple_salesforce.api.requests')
        self.mockrequest = request_patcher.start()
        self.addCleanup(request_patcher.stop)

    @responses.activate
    def test_metadata_with_additional_request_headers(self):
        """Ensure custom headers are used for metadata requests"""
        responses.add(
            responses.GET,
            re.compile(r'^https://.*$'),
            body='{}',
            status=http.OK
            )

        sf_type = _create_sf_type()
        result = sf_type.metadata(
            headers={'Sforce-Auto-Assign': 'FALSE'}
            )

        request_headers = responses.calls[0].request.headers
        additional_request_header = request_headers['Sforce-Auto-Assign']
        self.assertEqual(additional_request_header, 'FALSE')
        self.assertEqual(result, {})

    @responses.activate
    def test_metadata_without_additional_request_headers(self):
        """Ensure metadata requests without additional headers"""
        responses.add(
            responses.GET,
            re.compile(r'^https://.*$'),
            body='{}',
            status=http.OK
            )

        sf_type = _create_sf_type()

        self.assertEqual(sf_type.metadata(), {})

    @responses.activate
    def test_describe_with_additional_request_headers(self):
        """Ensure custom headers are used for describe requests"""
        responses.add(
            responses.GET,
            re.compile(r'^https://.*/Case/describe$'),
            body='{}',
            status=http.OK
            )

        sf_type = _create_sf_type()
        result = sf_type.describe(
            headers={'Sforce-Auto-Assign': 'FALSE'}
            )

        request_headers = responses.calls[0].request.headers
        additional_request_header = request_headers['Sforce-Auto-Assign']
        self.assertEqual(additional_request_header, 'FALSE')
        self.assertEqual(result, {})

    @responses.activate
    def test_describe_without_additional_request_headers(self):
        """Ensure describe requests without additional headers"""
        responses.add(
            responses.GET,
            re.compile(r'^https://.*/Case/describe$'),
            body='{}',
            status=http.OK
            )

        sf_type = _create_sf_type()

        self.assertEqual(sf_type.describe(), {})

    @responses.activate
    def test_describe_layout_with_additional_request_headers(self):
        """Ensure custom headers are used for describe_layout requests"""
        responses.add(
            responses.GET,
            re.compile(r'^https://.*/Case/describe/layouts/444$'),
            body='{}',
            status=http.OK
            )

        sf_type = _create_sf_type()
        result = sf_type.describe_layout(
            record_id='444',
            headers={'Sforce-Auto-Assign': 'FALSE'}
            )

        request_headers = responses.calls[0].request.headers
        additional_request_header = request_headers['Sforce-Auto-Assign']
        self.assertEqual(additional_request_header, 'FALSE')
        self.assertEqual(result, {})

    @responses.activate
    def test_describe_layout_without_additional_request_headers(self):
        """Ensure describe_layout requests without additional headers"""
        responses.add(
            responses.GET,
            re.compile(r'^https://.*/Case/describe/layouts/444$'),
            body='{}',
            status=http.OK
            )

        sf_type = _create_sf_type()

        self.assertEqual(sf_type.describe_layout(record_id='444'), {})

    @responses.activate
    def test_get_with_additional_request_headers(self):
        """Ensure custom headers are used for get requests"""
        responses.add(
            responses.GET,
            re.compile(r'^https://.*/Case/444$'),
            body='{}',
            status=http.OK
            )

        sf_type = _create_sf_type()
        result = sf_type.get(
            record_id='444',
            headers={'Sforce-Auto-Assign': 'FALSE'}
            )

        request_headers = responses.calls[0].request.headers
        additional_request_header = request_headers['Sforce-Auto-Assign']
        self.assertEqual(additional_request_header, 'FALSE')
        self.assertEqual(result, {})

    @responses.activate
    def test_get_without_additional_request_headers(self):
        """Ensure get requests without additional headers"""
        responses.add(
            responses.GET,
            re.compile(r'^https://.*/Case/444$'),
            body='{}',
            status=http.OK
            )

        sf_type = _create_sf_type()

        self.assertEqual(sf_type.get(record_id='444'), {})

    @responses.activate
    def test_get_by_custom_id_with_additional_request_headers(self):
        """Ensure custom headers are used for get_by_custom_id requests"""
        responses.add(
            responses.GET,
            re.compile(r'^https://.*/Case/some-field/444$'),
            body='{}',
            status=http.OK
            )

        sf_type = _create_sf_type()
        result = sf_type.get_by_custom_id(
            custom_id_field='some-field',
            custom_id='444',
            headers={'Sforce-Auto-Assign': 'FALSE'}
            )

        request_headers = responses.calls[0].request.headers
        additional_request_header = request_headers['Sforce-Auto-Assign']
        self.assertEqual(additional_request_header, 'FALSE')
        self.assertEqual(result, {})

    @responses.activate
    def test_get_by_custom_id_without_additional_request_headers(self):
        """Ensure get_by_custom_id requests without additional headers"""
        responses.add(
            responses.GET,
            re.compile(r'^https://.*/Case/some-field/444$'),
            body='{}',
            status=http.OK
            )

        sf_type = _create_sf_type()
        result = sf_type.get_by_custom_id(
            custom_id_field='some-field',
            custom_id='444'
            )

        self.assertEqual(result, {})

    @responses.activate
    def test_create_with_additional_request_headers(self):
        """Ensure custom headers are used for create requests"""
        responses.add(
            responses.POST,
            re.compile(r'^https://.*/Case/$'),
            body='{}',
            status=http.OK
            )

        sf_type = _create_sf_type()
        result = sf_type.create(
            data={'some': 'data'},
            headers={'Sforce-Auto-Assign': 'FALSE'}
            )

        request_headers = responses.calls[0].request.headers
        additional_request_header = request_headers['Sforce-Auto-Assign']
        self.assertEqual(additional_request_header, 'FALSE')
        self.assertEqual(result, {})

    @responses.activate
    def test_create_without_additional_request_headers(self):
        """Ensure create requests without additional headers"""
        responses.add(
            responses.POST,
            re.compile(r'^https://.*/Case/$'),
            body='{}',
            status=http.OK
            )

        sf_type = _create_sf_type()
        result = sf_type.create(data={'some': 'data'})

        self.assertEqual(result, {})

    @responses.activate
    def test_update_with_additional_request_headers(self):
        """Ensure custom headers are used for updates"""
        responses.add(
            responses.PATCH,
            re.compile(r'^https://.*/Case/some-case-id$'),
            body='{}',
            status=http.OK
            )

        sf_type = _create_sf_type()
        result = sf_type.update(
            record_id='some-case-id',
            data={'some': 'data'},
            headers={'Sforce-Auto-Assign': 'FALSE'}
            )

        request_headers = responses.calls[0].request.headers
        additional_request_header = request_headers['Sforce-Auto-Assign']
        self.assertEqual(additional_request_header, 'FALSE')
        self.assertEqual(result, http.OK)

    @responses.activate
    def test_update_without_additional_request_headers(self):
        """Ensure updates work without custom headers"""
        responses.add(
            responses.PATCH,
            re.compile(r'^https://.*/Case/some-case-id$'),
            body='{}',
            status=http.OK
            )

        sf_type = _create_sf_type()
        result = sf_type.update(
            record_id='some-case-id',
            data={'some': 'data'}
            )

        self.assertEqual(result, http.OK)

    @responses.activate
    def test_upsert_with_additional_request_headers(self):
        """Ensure custom headers are used for upserts"""
        responses.add(
            responses.PATCH,
            re.compile(r'^https://.*/Case/some-case-id$'),
            body='{}',
            status=http.OK
            )

        sf_type = _create_sf_type()
        result = sf_type.upsert(
            record_id='some-case-id',
            data={'some': 'data'},
            headers={'Sforce-Auto-Assign': 'FALSE'}
            )

        request_headers = responses.calls[0].request.headers
        additional_request_header = request_headers['Sforce-Auto-Assign']
        self.assertEqual(additional_request_header, 'FALSE')
        self.assertEqual(result, http.OK)

    @responses.activate
    def test_upsert_without_additional_request_headers(self):
        """Ensure upserts work without custom headers"""
        responses.add(
            responses.PATCH,
            re.compile(r'^https://.*/Case/some-case-id$'),
            body='{}',
            status=http.OK
            )

        sf_type = _create_sf_type()
        result = sf_type.upsert(
            record_id='some-case-id',
            data={'some': 'data'}
            )

        self.assertEqual(result, http.OK)

    @responses.activate
    def test_delete_with_additional_request_headers(self):
        """Ensure custom headers are used for deletes"""
        responses.add(
            responses.DELETE,
            re.compile(r'^https://.*/Case/some-case-id$'),
            body='{}',
            status=http.OK
            )

        sf_type = _create_sf_type()
        result = sf_type.delete(
            record_id='some-case-id',
            headers={'Sforce-Auto-Assign': 'FALSE'}
            )

        request_headers = responses.calls[0].request.headers
        additional_request_header = request_headers['Sforce-Auto-Assign']
        self.assertEqual(additional_request_header, 'FALSE')
        self.assertEqual(result, http.OK)

    @responses.activate
    def test_delete_without_additional_request_headers(self):
        """Ensure deletes work without custom headers"""
        responses.add(
            responses.DELETE,
            re.compile(r'^https://.*/Case/some-case-id$'),
            body='{}',
            status=http.OK
            )

        sf_type = _create_sf_type()
        result = sf_type.delete(record_id='some-case-id')

        self.assertEqual(result, http.OK)

    @responses.activate
    def test_deleted_with_additional_request_headers(self):
        """Ensure custom headers are used for deleted"""
        responses.add(
            responses.GET,
            re.compile(r'^https://.*/Case/deleted/\?start=.+&end=.+$'),
            body='{}',
            status=http.OK
            )

        sf_type = _create_sf_type()
        result = sf_type.deleted(
            start=datetime.now(), end=datetime.now(),
            headers={'Sforce-Auto-Assign': 'FALSE'}
            )

        request_headers = responses.calls[0].request.headers
        additional_request_header = request_headers['Sforce-Auto-Assign']
        self.assertEqual(additional_request_header, 'FALSE')
        self.assertEqual(result, {})

    @responses.activate
    def test_deleted_without_additional_request_headers(self):
        """Ensure deleted works without custom headers"""
        responses.add(
            responses.GET,
            re.compile(r'^https://.*/Case/deleted/\?start=.+&end=.+$'),
            body='{}',
            status=http.OK
            )

        sf_type = _create_sf_type()
        result = sf_type.deleted(
            start=datetime.now(), end=datetime.now())

        self.assertEqual(result, {})

    @responses.activate
    def test_updated_with_additional_request_headers(self):
        """Ensure custom headers are used for updated"""
        responses.add(
            responses.GET,
            re.compile(r'^https://.*/Case/updated/\?start=.+&end=.+$'),
            body='{}',
            status=http.OK
            )

        sf_type = _create_sf_type()
        result = sf_type.updated(
            start=datetime.now(), end=datetime.now(),
            headers={'Sforce-Auto-Assign': 'FALSE'}
            )

        request_headers = responses.calls[0].request.headers
        additional_request_header = request_headers['Sforce-Auto-Assign']
        self.assertEqual(additional_request_header, 'FALSE')
        self.assertEqual(result, {})

    @responses.activate
    def test_updated_without_additional_request_headers(self):
        """Ensure updated works without custom headers"""
        responses.add(
            responses.GET,
            re.compile(r'^https://.*/Case/updated/\?start=.+&end=.+$'),
            body='{}',
            status=http.OK
            )

        sf_type = _create_sf_type()
        result = sf_type.updated(
            start=datetime.now(), end=datetime.now())

        self.assertEqual(result, {})


class TestSalesforce(unittest.TestCase):
    """Tests for the Salesforce instance"""

    def setUp(self):
        """Setup the SalesforceLogin tests"""
        request_patcher = patch('simple_salesforce.api.requests')
        self.mockrequest = request_patcher.start()
        self.addCleanup(request_patcher.stop)

    @responses.activate
    def test_custom_session_success(self):
        """Ensure custom session is used"""
        responses.add(
            responses.POST,
            re.compile(r'^https://.*$'),
            body=tests.LOGIN_RESPONSE_SUCCESS,
            status=http.OK
            )
        session_state = {
            'called': False,
            }

        # pylint: disable=unused-argument,missing-docstring
        def on_response(*args, **kwargs):
            session_state['called'] = True

        session = requests.Session()
        session.hooks = {
            'response': on_response,
            }
        client = Salesforce(
            session=session,
            username='foo@bar.com',
            password='password',
            security_token='token')

        self.assertEqual(tests.SESSION_ID, client.session_id)
        self.assertEqual(session, client.session)

    @responses.activate
    def test_custom_version_success(self):
        """Test custom version"""
        responses.add(
            responses.POST,
            re.compile(r'^https://.*$'),
            body=tests.LOGIN_RESPONSE_SUCCESS,
            status=http.OK
            )

        # Use an invalid version that is guaranteed to never be used
        expected_version = '4.2'
        client = Salesforce(
            session=requests.Session(), username='foo@bar.com',
            password='password', security_token='token',
            version=expected_version)

        self.assertEqual(
            client.base_url.split('/')[-2], 'v%s' % expected_version)

    def test_shared_session_to_sftype(self):
        """Test Salesforce and SFType instances share default `Session`"""
        client = Salesforce(session_id=tests.SESSION_ID,
                            instance_url=tests.SERVER_URL)

        self.assertIs(client.session, client.Contact.session)

    def test_shared_custom_session_to_sftype(self):
        """Test Salesforce and SFType instances share custom `Session`"""
        session = requests.Session()
        client = Salesforce(session_id=tests.SESSION_ID,
                            instance_url=tests.SERVER_URL,
                            session=session)

        self.assertIs(session, client.session)
        self.assertIs(session, client.Contact.session)

    def test_proxies_inherited_default(self):
        """Test Salesforce and SFType use same proxies"""
        session = requests.Session()
        client = Salesforce(session_id=tests.SESSION_ID,
                            instance_url=tests.SERVER_URL,
                            session=session)

        self.assertIs(session.proxies, client.session.proxies)
        self.assertIs(session.proxies, client.Contact.session.proxies)

    def test_proxies_inherited_set_on_session(self):
        """Test Salesforce and SFType use same custom proxies"""
        session = requests.Session()
        session.proxies = tests.PROXIES
        client = Salesforce(session_id=tests.SESSION_ID,
                            instance_url=tests.SERVER_URL,
                            session=session)
        self.assertIs(tests.PROXIES, client.session.proxies)
        self.assertIs(tests.PROXIES, client.Contact.session.proxies)

    def test_proxies_ignored(self):
        """Test overridden proxies are ignored"""
        session = requests.Session()
        session.proxies = tests.PROXIES

        with patch('simple_salesforce.api.logger.warning') as mock_log:
            client = Salesforce(session_id=tests.SESSION_ID,
                                instance_url=tests.SERVER_URL, session=session,
                                proxies={})
            self.assertIn('ignoring proxies', mock_log.call_args[0][0])
            self.assertIs(tests.PROXIES, client.session.proxies)

    @responses.activate
    def test_api_usage_simple(self):
        """Make sure a header response is recorded"""
        responses.add(
            responses.GET,
            re.compile(r'^https://.*$'),
            body='{"example": 1}',
            adding_headers={"Sforce-Limit-Info": "api-usage=18/5000"},
            status=http.OK
            )

        client = Salesforce.__new__(Salesforce)
        client.session = requests.Session()
        client.headers = {}
        client.base_url = 'https://localhost'
        client.query('q')

        self.assertDictEqual(client.api_usage, {'api-usage': Usage(18, 5000)})

    @responses.activate
    def test_api_usage_per_app(self):
        """Make sure a header response is recorded"""

        pau = "api-usage=25/5000; per-app-api-usage=17/250(appName=sample-app)"
        responses.add(
            responses.GET,
            re.compile(r'^https://.*$'),
            body='{"example": 1}',
            adding_headers={"Sforce-Limit-Info": pau},
            status=http.OK
            )

        client = Salesforce.__new__(Salesforce)
        client.session = requests.Session()
        client.headers = {}
        client.base_url = 'https://localhost'
        client.query('q')

        self.assertDictEqual(client.api_usage,
                             {
                                 'api-usage': Usage(25, 5000),
                                 'per-app-api-usage': PerAppUsage(17, 250,
                                                                  'sample-app')
                             })

    @responses.activate
    def test_query(self):
        """Test querying generates the expected request"""
        responses.add(
            responses.GET,
            re.compile(r'^https://.*/query/\?q=SELECT\+ID\+FROM\+Account$'),
            body='{}',
            status=http.OK)
        session = requests.Session()
        client = Salesforce(session_id=tests.SESSION_ID,
                            instance_url=tests.SERVER_URL,
                            session=session)

        result = client.query('SELECT ID FROM Account')
        self.assertEqual(result, {})

    @responses.activate
    def test_query_include_deleted(self):
        """Test querying for all records generates the expected request"""
        responses.add(
            responses.GET,
            re.compile(r'^https://.*/queryAll/\?q=SELECT\+ID\+FROM\+Account$'),
            body='{}',
            status=http.OK)
        session = requests.Session()
        client = Salesforce(session_id=tests.SESSION_ID,
                            instance_url=tests.SERVER_URL,
                            session=session)

        result = client.query('SELECT ID FROM Account', include_deleted=True)
        self.assertEqual(result, {})

    @responses.activate
    def test_query_more_id_not_url(self):
        """
        Test fetching additional results by ID generates the expected request
        """
        responses.add(
            responses.GET,
            re.compile(r'^https://.*/query/next-records-id$'),
            body='{}',
            status=http.OK)
        session = requests.Session()
        client = Salesforce(session_id=tests.SESSION_ID,
                            instance_url=tests.SERVER_URL,
                            session=session)

        result = client.query_more('next-records-id', identifier_is_url=False)
        self.assertEqual(result, {})

    @responses.activate
    def test_query_more_id_not_url_include_deleted(self):
        """
        Test fetching additional results by ID generates the expected request
        """
        responses.add(
            responses.GET,
            re.compile(r'^https://.*/queryAll/next-records-id$'),
            body='{}',
            status=http.OK)
        session = requests.Session()
        client = Salesforce(session_id=tests.SESSION_ID,
                            instance_url=tests.SERVER_URL,
                            session=session)

        result = client.query_more(
            'next-records-id', identifier_is_url=False, include_deleted=True)
        self.assertEqual(result, {})

    @responses.activate
    def test_query_all_iter(self):
        """
        Test that we get data only once we ask for them (lazily).
        """
        responses.add(
            responses.GET,
            re.compile(r'^https://.*/query/\?q=SELECT\+ID\+FROM\+Account$'),
            body='{"records": [{"ID": "1"}], "done": false, "nextRecordsUrl": '
                 '"https://example.com/query/next-records-id", "totalSize": 2}',
            status=http.OK)
        responses.add(
            responses.GET,
            re.compile(r'^https://.*/query/next-records-id$'),
            body='{"records": [{"ID": "2"}], "done": true, "totalSize": 2}',
            status=http.OK)
        session = requests.Session()
        client = Salesforce(session_id=tests.SESSION_ID,
                            instance_url=tests.SERVER_URL,
                            session=session)

        result = client.query_all_iter('SELECT ID FROM Account')
        self.assertEqual(next(result), OrderedDict([(u'ID', u'1')]))
        self.assertEqual(next(result), OrderedDict([(u'ID', u'2')]))
        with self.assertRaises(StopIteration):
            next(result)

    @responses.activate
    def test_query_all(self):
        """
        Test that we query and fetch additional result sets automatically.
        """
        responses.add(
            responses.GET,
            re.compile(r'^https://.*/query/\?q=SELECT\+ID\+FROM\+Account$'),
            body='{"records": [{"ID": "1"}], "done": false, "nextRecordsUrl": '
                 '"https://example.com/query/next-records-id", "totalSize": 2}',
            status=http.OK)
        responses.add(
            responses.GET,
            re.compile(r'^https://.*/query/next-records-id$'),
            body='{"records": [{"ID": "2"}], "done": true, "totalSize": 2}',
            status=http.OK)
        session = requests.Session()
        client = Salesforce(session_id=tests.SESSION_ID,
                            instance_url=tests.SERVER_URL,
                            session=session)

        result = client.query_all('SELECT ID FROM Account')
        self.assertEqual(
            result,
            OrderedDict([('records', [
                OrderedDict([('ID', '1')]),
                OrderedDict([('ID', '2')])
                ]), ('done', True), ('totalSize', 2)]))

    @responses.activate
    def test_query_all_include_deleted(self):
        """
        Test that we query all and fetch additional result sets automatically.
        """
        responses.add(
            responses.GET,
            re.compile(r'^https://.*/queryAll/\?q=SELECT\+ID\+FROM\+Account$'),
            body='{"records": [{"ID": "1"}], "done": false, "nextRecordsUrl": '
                 '"https://example.com/queryAll/next-records-id",'
                 '"totalSize": 2}',
            status=http.OK)
        responses.add(
            responses.GET,
            re.compile(r'^https://.*/queryAll/next-records-id$'),
            body='{"records": [{"ID": "2"}], "done": true, "totalSize": 2}',
            status=http.OK)
        session = requests.Session()
        client = Salesforce(session_id=tests.SESSION_ID,
                            instance_url=tests.SERVER_URL,
                            session=session)

        result = client.query_all('SELECT ID FROM Account',
                                  include_deleted=True)
        self.assertEqual(
            result,
            OrderedDict([('records', [
                OrderedDict([('ID', '1')]),
                OrderedDict([('ID', '2')])
                ]), ('done', True), ('totalSize', 2)]))

    @responses.activate
    def test_api_limits(self):
        """Test method for getting Salesforce organization limits"""

        responses.add(
            responses.GET,
            re.compile(r'^https://.*/limits/$'),
            json=tests.ORGANIZATION_LIMITS_RESPONSE,
            status=http.OK
            )

        session = requests.Session()
        client = Salesforce(session_id=tests.SESSION_ID,
                            instance_url=tests.SERVER_URL,
                            session=session)

        result = client.limits()

        self.assertEqual(result, tests.ORGANIZATION_LIMITS_RESPONSE)

<<<<<<< HEAD
    @patch("simple_salesforce.sfdc_session.SfdcSession.post")
    @patch("simple_salesforce.metadata.SfdcMetadataApi._read_deploy_zip")
    def test_md_deploy_success(self, mock_read_zip, mock_post):
        """"
        Test method for metadata deployment
        """
        mock_response = Mock()
        mock_response.status_code = 200
        mock_response.text = '<?xml version="1.0" encoding="UTF-8"?><soapenv:Envelope xmlns:soapenv="http://schemas.xmlsoap.org/soap/envelope/" xmlns="http://soap.sforce.com/2006/04/metadata"><soapenv:Body><deployResponse><result><done>false</done><id>0Af3B00001CMyfASAT</id><state>Queued</state></result></deployResponse></soapenv:Body></soapenv:Envelope>'
        mock_post.return_value = mock_response

        session = requests.Session()
        client = Salesforce(session_id=tests.SESSION_ID,
                            instance=tests.SERVER_URL,
                            session=session)
        pid, state = client.deploy("path/to/fake/zip.zip", {})
        self.assertEqual(pid, "0Af3B00001CMyfASAT")
        self.assertEqual(state, "Queued")

    @patch("simple_salesforce.sfdc_session.SfdcSession.post")
    @patch("simple_salesforce.metadata.SfdcMetadataApi._read_deploy_zip")
    def test_md_deploy_failed_status_code(self, mock_read_zip, mock_post):
        """"
        Test method for metadata deployment
        """
        mock_response = Mock()
        mock_response.status_code = 2599
        mock_response.text = "Unrecognized Error"
        mock_post.return_value = mock_response

        session = requests.Session()
        client = Salesforce(session_id=tests.SESSION_ID,
                            instance=tests.SERVER_URL,
                            session=session)
        with self.assertRaises(Exception):
            client.deploy("path/to/fake/zip.zip", {})


    @patch("simple_salesforce.sfdc_session.SfdcSession.post")
    def test_check_status_pending(self, mock_post):
        """"
        Test method for metadata deployment
        """
        mock_response = Mock()
        mock_response.status_code = 200
        mock_response.text = '<?xml version="1.0" encoding="UTF-8"?><soapenv:Envelope xmlns:soapenv="http://schemas.xmlsoap.org/soap/envelope/" xmlns="http://soap.sforce.com/2006/04/metadata"><soapenv:Body><checkDeployStatusResponse><result><checkOnly>true</checkOnly><createdBy>0053D0000052Xaq</createdBy><createdByName>User User</createdByName><createdDate>2020-10-28T15:38:34.000Z</createdDate><details><runTestResult><numFailures>0</numFailures><numTestsRun>0</numTestsRun><totalTime>0.0</totalTime></runTestResult></details><done>false</done><id>0Af3D00001NViC1SAL</id><ignoreWarnings>false</ignoreWarnings><lastModifiedDate>2020-10-28T15:38:34.000Z</lastModifiedDate><numberComponentErrors>0</numberComponentErrors><numberComponentsDeployed>0</numberComponentsDeployed><numberComponentsTotal>0</numberComponentsTotal><numberTestErrors>0</numberTestErrors><numberTestsCompleted>0</numberTestsCompleted><numberTestsTotal>0</numberTestsTotal><rollbackOnError>true</rollbackOnError><runTestsEnabled>false</runTestsEnabled><status>Pending</status><success>false</success></result></checkDeployStatusResponse></soapenv:Body></soapenv:Envelope>'
        mock_post.return_value = mock_response

        session = requests.Session()
        client = Salesforce(session_id=tests.SESSION_ID,
                            instance=tests.SERVER_URL,
                            session=session)
        state, state_detail, deployment_detail, unit_test_detail = client.checkDeployStatus("abdcefg")
        self.assertEqual(state, "Pending")
        self.assertEqual(state_detail, None)
        self.assertEqual(deployment_detail, {'total_count': '0', 'failed_count': '0', 'deployed_count': '0', 'errors': []})
        self.assertEqual(unit_test_detail, {'total_count': '0', 'failed_count': '0', 'completed_count': '0', 'errors': []})

    @patch("simple_salesforce.sfdc_session.SfdcSession.post")
    def test_check_status_success(self, mock_post):
        """"
        Test method for metadata deployment
        """
        mock_response = Mock()
        mock_response.status_code = 200
        mock_response.text = '<?xml version="1.0" encoding="UTF-8"?><soapenv:Envelope xmlns:soapenv="http://schemas.xmlsoap.org/soap/envelope/" xmlns="http://soap.sforce.com/2006/04/metadata"><soapenv:Body><checkDeployStatusResponse><result><checkOnly>false</checkOnly><completedDate>2020-10-28T13:33:29.000Z</completedDate><createdBy>0053D0000052Xaq</createdBy><createdByName>User User</createdByName><createdDate>2020-10-28T13:33:25.000Z</createdDate><details><componentSuccesses><changed>true</changed><componentType>ApexSettings</componentType><created>false</created><createdDate>2020-10-28T13:33:29.000Z</createdDate><deleted>false</deleted><fileName>shape/settings/Apex.settings</fileName><fullName>Apex</fullName><success>true</success></componentSuccesses><componentSuccesses><changed>true</changed><componentType>ChatterSettings</componentType><created>false</created><createdDate>2020-10-28T13:33:29.000Z</createdDate><deleted>false</deleted><fileName>shape/settings/Chatter.settings</fileName><fullName>Chatter</fullName><success>true</success></componentSuccesses><componentSuccesses><changed>true</changed><componentType></componentType><created>false</created><createdDate>2020-10-28T13:33:29.000Z</createdDate><deleted>false</deleted><fileName>shape/package.xml</fileName><fullName>package.xml</fullName><success>true</success></componentSuccesses><componentSuccesses><changed>true</changed><componentType>LightningExperienceSettings</componentType><created>false</created><createdDate>2020-10-28T13:33:29.000Z</createdDate><deleted>false</deleted><fileName>shape/settings/LightningExperience.settings</fileName><fullName>LightningExperience</fullName><success>true</success></componentSuccesses><componentSuccesses><changed>true</changed><componentType>LanguageSettings</componentType><created>false</created><createdDate>2020-10-28T13:33:29.000Z</createdDate><deleted>false</deleted><fileName>shape/settings/Language.settings</fileName><fullName>Language</fullName><success>true</success></componentSuccesses><runTestResult><numFailures>0</numFailures><numTestsRun>0</numTestsRun><totalTime>0.0</totalTime></runTestResult></details><done>true</done><id>0Af3D00001NVCnwSAH</id><ignoreWarnings>false</ignoreWarnings><lastModifiedDate>2020-10-28T13:33:29.000Z</lastModifiedDate><numberComponentErrors>0</numberComponentErrors><numberComponentsDeployed>4</numberComponentsDeployed><numberComponentsTotal>4</numberComponentsTotal><numberTestErrors>0</numberTestErrors><numberTestsCompleted>0</numberTestsCompleted><numberTestsTotal>0</numberTestsTotal><rollbackOnError>true</rollbackOnError><runTestsEnabled>false</runTestsEnabled><startDate>2020-10-28T13:33:26.000Z</startDate><status>Succeeded</status><success>true</success></result></checkDeployStatusResponse></soapenv:Body></soapenv:Envelope>'
        mock_post.return_value = mock_response

        session = requests.Session()
        client = Salesforce(session_id=tests.SESSION_ID,
                            instance=tests.SERVER_URL,
                            session=session)
        state, state_detail, deployment_detail, unit_test_detail = client.checkDeployStatus("abdcefg")
        self.assertEqual(state, "Succeeded")
        self.assertEqual(state_detail, None)
        self.assertEqual(deployment_detail, {'total_count': '4', 'failed_count': '0', 'deployed_count': '4', 'errors': []})
        self.assertEqual(unit_test_detail, {'total_count': '0', 'failed_count': '0', 'completed_count': '0', 'errors': []})

    @patch("simple_salesforce.sfdc_session.SfdcSession.post")
    def test_check_status_payload_error(self, mock_post):
        """"
        Test method for metadata deployment
        """
        mock_response = Mock()
        mock_response.status_code = 200
        mock_response.text = '<?xml version="1.0" encoding="UTF-8"?><soapenv:Envelope xmlns:soapenv="http://schemas.xmlsoap.org/soap/envelope/" xmlns="http://soap.sforce.com/2006/04/metadata"><soapenv:Body><checkDeployStatusResponse><result><checkOnly>true</checkOnly><completedDate>2020-10-28T13:37:48.000Z</completedDate><createdBy>0053D0000052Xaq</createdBy><createdByName>User User</createdByName><createdDate>2020-10-28T13:37:46.000Z</createdDate><details><componentFailures><changed>false</changed><componentType></componentType><created>false</created><createdDate>2020-10-28T13:37:47.000Z</createdDate><deleted>false</deleted><fileName>package.xml</fileName><fullName>package.xml</fullName><problem>No package.xml found</problem><problemType>Error</problemType><success>false</success></componentFailures><runTestResult><numFailures>0</numFailures><numTestsRun>0</numTestsRun><totalTime>0.0</totalTime></runTestResult></details><done>true</done><id>0Af3D00001NVD0TSAX</id><ignoreWarnings>false</ignoreWarnings><lastModifiedDate>2020-10-28T13:37:48.000Z</lastModifiedDate><numberComponentErrors>0</numberComponentErrors><numberComponentsDeployed>0</numberComponentsDeployed><numberComponentsTotal>0</numberComponentsTotal><numberTestErrors>0</numberTestErrors><numberTestsCompleted>0</numberTestsCompleted><numberTestsTotal>0</numberTestsTotal><rollbackOnError>true</rollbackOnError><runTestsEnabled>false</runTestsEnabled><startDate>2020-10-28T13:37:47.000Z</startDate><status>Failed</status><success>false</success></result></checkDeployStatusResponse></soapenv:Body></soapenv:Envelope>'
        mock_post.return_value = mock_response

        session = requests.Session()
        client = Salesforce(session_id=tests.SESSION_ID,
                            instance=tests.SERVER_URL,
                            session=session)
        state, state_detail, deployment_detail, unit_test_detail = client.checkDeployStatus("abdcefg")
        self.assertEqual(state, "Failed")
        self.assertEqual(state_detail, None)
        self.assertEqual(deployment_detail, {'total_count': '0', 'failed_count': '0', 'deployed_count': '0', 'errors': [{'type': None, 'file': 'package.xml', 'status': 'Error', 'message': 'No package.xml found'}]})
        self.assertEqual(unit_test_detail, {'total_count': '0', 'failed_count': '0', 'completed_count': '0', 'errors': []})


    @patch("simple_salesforce.sfdc_session.SfdcSession.post")
    def test_check_status_in_progress(self, mock_post):
        """"
        Test method for metadata deployment
        """
        mock_response = Mock()
        mock_response.status_code = 200
        mock_response.text = '<?xml version="1.0" encoding="UTF-8"?><soapenv:Envelope xmlns:soapenv="http://schemas.xmlsoap.org/soap/envelope/" xmlns="http://soap.sforce.com/2006/04/metadata"><soapenv:Body><checkDeployStatusResponse><result><checkOnly>false</checkOnly><createdBy>0053D0000052Xaq</createdBy><createdByName>User User</createdByName><createdDate>2020-10-28T17:24:30.000Z</createdDate><details><runTestResult><numFailures>0</numFailures><numTestsRun>0</numTestsRun><totalTime>0.0</totalTime></runTestResult></details><done>false</done><id>0Af3D00001NW8mnSAD</id><ignoreWarnings>false</ignoreWarnings><lastModifiedDate>2020-10-28T17:37:08.000Z</lastModifiedDate><numberComponentErrors>0</numberComponentErrors><numberComponentsDeployed>2</numberComponentsDeployed><numberComponentsTotal>3</numberComponentsTotal><numberTestErrors>0</numberTestErrors><numberTestsCompleted>0</numberTestsCompleted><numberTestsTotal>0</numberTestsTotal><rollbackOnError>true</rollbackOnError><runTestsEnabled>false</runTestsEnabled><startDate>2020-10-28T17:24:30.000Z</startDate><status>InProgress</status><success>false</success></result></checkDeployStatusResponse></soapenv:Body></soapenv:Envelope>'
        mock_post.return_value = mock_response

        session = requests.Session()
        client = Salesforce(session_id=tests.SESSION_ID,
                            instance=tests.SERVER_URL,
                            session=session)
        state, state_detail, deployment_detail, unit_test_detail = client.checkDeployStatus("abdcefg")
        self.assertEqual(state, "InProgress")
        self.assertEqual(state_detail, None)
        self.assertEqual(deployment_detail, {'total_count': '3', 'failed_count': '0', 'deployed_count': '2', 'errors': []})
        self.assertEqual(unit_test_detail, {'total_count': '0', 'failed_count': '0', 'completed_count': '0', 'errors': []})
=======
    @responses.activate
    @patch("simple_salesforce.metadata.SfdcMetadataApi._read_deploy_zip")
    def test_md_deploy_success(self, mock_read_zip):
        """"
        Test method for metadata deployment
        """
        #pylint: disable=unused-argument
        mock_response = '<?xml version="1.0" ' \
                        'encoding="UTF-8"?><soapenv:Envelope ' \
                        'xmlns:soapenv="http://schemas.xmlsoap.org/soap' \
                        '/envelope/" ' \
                        'xmlns="http://soap.sforce.com/2006/04/metadata' \
                        '"><soapenv:Body><deployResponse><result><done' \
                        '>false</done><id>0Af3B00001CMyfASAT</id><state' \
                        '>Queued</state></result></deployResponse></soapenv' \
                        ':Body></soapenv:Envelope>'
        responses.add(
            responses.POST,
            re.compile(r'^https://.*/deployRequest'),
            body=mock_response,
            status=200
            )

        session = requests.Session()
        client = Salesforce(session_id=tests.SESSION_ID,
                            instance=tests.INSTANCE_URL,
                            session=session)
        result = client.deploy("path/to/fake/zip.zip", sandbox=False)
        self.assertEqual(result.get('asyncId'), "0Af3B00001CMyfASAT")
        self.assertEqual(result.get('state'), "Queued")

    @responses.activate
    @patch("simple_salesforce.metadata.SfdcMetadataApi._read_deploy_zip")
    def test_md_deploy_failed_status_code(self, mock_read_zip):
        """"
        Test method for metadata deployment
        """
        #pylint: disable=unused-argument
        responses.add(
            responses.POST,
            re.compile(r'^https://.*'),
            body="Unrecognized Error",
            status=2599
            )

        session = requests.Session()
        client = Salesforce(session_id=tests.SESSION_ID,
                            instance=tests.INSTANCE_URL,
                            session=session)
        with self.assertRaises(Exception):
            client.deploy("path/to/fake/zip.zip", sandbox=False)

    @responses.activate
    def test_check_status_pending(self):
        """"
        Test method for metadata deployment
        """
        # pylint: disable-msg=C0301
        mock_response = '<?xml version="1.0" ' \
                        'encoding="UTF-8"?><soapenv:Envelope ' \
                        'xmlns:soapenv="http://schemas.xmlsoap.org/soap' \
                        '/envelope/" ' \
                        'xmlns="http://soap.sforce.com/2006/04/metadata' \
                        '"><soapenv:Body><checkDeployStatusResponse><result' \
                        '><checkOnly>true</checkOnly><createdBy' \
                        '>0053D0000052Xaq</createdBy><createdByName>User ' \
                        'User</createdByName><createdDate>2020-10-28T15:38:34' \
                        '.000Z</createdDate><details><runTestResult' \
                        '><numFailures>0</numFailures><numTestsRun>0' \
                        '</numTestsRun><totalTime>0.0</totalTime' \
                        '></runTestResult></details><done>false</done><id' \
                        '>0Af3D00001NViC1SAL</id><ignoreWarnings>false' \
                        '</ignoreWarnings><lastModifiedDate>2020-10-28T15:38' \
                        ':34.000Z</lastModifiedDate><numberComponentErrors>0' \
                        '</numberComponentErrors><numberComponentsDeployed>0' \
                        '</numberComponentsDeployed><numberComponentsTotal>0' \
                        '</numberComponentsTotal><numberTestErrors>0' \
                        '</numberTestErrors><numberTestsCompleted>0' \
                        '</numberTestsCompleted><numberTestsTotal>0' \
                        '</numberTestsTotal><rollbackOnError>true' \
                        '</rollbackOnError><runTestsEnabled>false' \
                        '</runTestsEnabled><status>Pending</status><success' \
                        '>false</success></result></checkDeployStatusResponse' \
                        '></soapenv:Body></soapenv:Envelope>'

        responses.add(
            responses.POST,
            re.compile(r'^https://.*/deployRequest/abdcefg'),
            body=mock_response,
            status=http.OK
            )

        session = requests.Session()
        client = Salesforce(session_id=tests.SESSION_ID,
                            instance=tests.INSTANCE_URL,
                            session=session)

        result = client.checkDeployStatus(
            "abdcefg", sandbox=False)

        self.assertEqual(result.get('state'), "Pending")
        self.assertEqual(result.get('state_detail'), None)
        self.assertEqual(result.get('deployment_detail'), {
            'total_count': '0', 'failed_count': '0', 'deployed_count': '0',
            'errors': []
            })
        self.assertEqual(result.get('unit_test_detail'), {
            'total_count': '0', 'failed_count': '0', 'completed_count': '0',
            'errors': []
            })

    @responses.activate
    def test_check_status_success(self):
        """"
        Test method for metadata deployment
        """
        # pylint: disable-msg=C0301
        mock_response = '<?xml version="1.0" ' \
                        'encoding="UTF-8"?><soapenv:Envelope ' \
                        'xmlns:soapenv="http://schemas.xmlsoap.org/soap' \
                        '/envelope/" ' \
                        'xmlns="http://soap.sforce.com/2006/04/metadata' \
                        '"><soapenv:Body><checkDeployStatusResponse><result' \
                        '><checkOnly>false</checkOnly><completedDate>2020-10' \
                        '-28T13:33:29.000Z</completedDate><createdBy' \
                        '>0053D0000052Xaq</createdBy><createdByName>User ' \
                        'User</createdByName><createdDate>2020-10-28T13:33:25' \
                        '.000Z</createdDate><details><componentSuccesses' \
                        '><changed>true</changed><componentType>ApexSettings' \
                        '</componentType><created>false</created><createdDate' \
                        '>2020-10-28T13:33:29.000Z</createdDate><deleted' \
                        '>false</deleted><fileName>shape/settings/Apex' \
                        '.settings</fileName><fullName>Apex</fullName' \
                        '><success>true</success></componentSuccesses' \
                        '><componentSuccesses><changed>true</changed' \
                        '><componentType>ChatterSettings</componentType' \
                        '><created>false</created><createdDate>2020-10-28T13' \
                        ':33:29.000Z</createdDate><deleted>false</deleted' \
                        '><fileName>shape/settings/Chatter.settings</fileName' \
                        '><fullName>Chatter</fullName><success>true</success' \
                        '></componentSuccesses><componentSuccesses><changed' \
                        '>true</changed><componentType></componentType' \
                        '><created>false</created><createdDate>2020-10-28T13' \
                        ':33:29.000Z</createdDate><deleted>false</deleted' \
                        '><fileName>shape/package.xml</fileName><fullName' \
                        '>package.xml</fullName><success>true</success' \
                        '></componentSuccesses><componentSuccesses><changed' \
                        '>true</changed><componentType>LightningExperienceSettings</componentType><created>false</created><createdDate>2020-10-28T13:33:29.000Z</createdDate><deleted>false</deleted><fileName>shape/settings/LightningExperience.settings</fileName><fullName>LightningExperience</fullName><success>true</success></componentSuccesses><componentSuccesses><changed>true</changed><componentType>LanguageSettings</componentType><created>false</created><createdDate>2020-10-28T13:33:29.000Z</createdDate><deleted>false</deleted><fileName>shape/settings/Language.settings</fileName><fullName>Language</fullName><success>true</success></componentSuccesses><runTestResult><numFailures>0</numFailures><numTestsRun>0</numTestsRun><totalTime>0.0</totalTime></runTestResult></details><done>true</done><id>0Af3D00001NVCnwSAH</id><ignoreWarnings>false</ignoreWarnings><lastModifiedDate>2020-10-28T13:33:29.000Z</lastModifiedDate><numberComponentErrors>0</numberComponentErrors><numberComponentsDeployed>4</numberComponentsDeployed><numberComponentsTotal>4</numberComponentsTotal><numberTestErrors>0</numberTestErrors><numberTestsCompleted>0</numberTestsCompleted><numberTestsTotal>0</numberTestsTotal><rollbackOnError>true</rollbackOnError><runTestsEnabled>false</runTestsEnabled><startDate>2020-10-28T13:33:26.000Z</startDate><status>Succeeded</status><success>true</success></result></checkDeployStatusResponse></soapenv:Body></soapenv:Envelope>'

        responses.add(
            responses.POST,
            re.compile(r'^https://.*/deployRequest/abdcefg'),
            body=mock_response,
            status=http.OK
            )

        session = requests.Session()
        client = Salesforce(session_id=tests.SESSION_ID,
                            instance=tests.INSTANCE_URL,
                            session=session)
        result = client.checkDeployStatus(
            "abdcefg", sandbox=False)
        self.assertEqual(result.get('state'), "Succeeded")
        self.assertEqual(result.get('state_detail'), None)
        self.assertEqual(result.get('deployment_detail'), {
            'total_count': '4', 'failed_count': '0', 'deployed_count': '4',
            'errors': []
            })
        self.assertEqual(result.get('unit_test_detail'), {
            'total_count': '0', 'failed_count': '0', 'completed_count': '0',
            'errors': []
            })

    @responses.activate
    def test_check_status_payload_error(self):
        """"
        Test method for metadata deployment
        """
        # pylint: disable-msg=C0301
        mock_response = '<?xml version="1.0" ' \
                        'encoding="UTF-8"?><soapenv:Envelope ' \
                        'xmlns:soapenv="http://schemas.xmlsoap.org/soap' \
                        '/envelope/" ' \
                        'xmlns="http://soap.sforce.com/2006/04/metadata' \
                        '"><soapenv:Body><checkDeployStatusResponse><result' \
                        '><checkOnly>true</checkOnly><completedDate>2020-10' \
                        '-28T13:37:48.000Z</completedDate><createdBy' \
                        '>0053D0000052Xaq</createdBy><createdByName>User ' \
                        'User</createdByName><createdDate>2020-10-28T13:37:46' \
                        '.000Z</createdDate><details><componentFailures' \
                        '><changed>false</changed><componentType' \
                        '></componentType><created>false</created' \
                        '><createdDate>2020-10-28T13:37:47.000Z</createdDate' \
                        '><deleted>false</deleted><fileName>package.xml' \
                        '</fileName><fullName>package.xml</fullName><problem' \
                        '>No package.xml ' \
                        'found</problem><problemType>Error</problemType' \
                        '><success>false</success></componentFailures' \
                        '><runTestResult><numFailures>0</numFailures' \
                        '><numTestsRun>0</numTestsRun><totalTime>0.0' \
                        '</totalTime></runTestResult></details><done>true' \
                        '</done><id>0Af3D00001NVD0TSAX</id><ignoreWarnings' \
                        '>false</ignoreWarnings><lastModifiedDate>2020-10' \
                        '-28T13:37:48.000Z</lastModifiedDate' \
                        '><numberComponentErrors>0</numberComponentErrors' \
                        '><numberComponentsDeployed>0</numberComponentsDeployed><numberComponentsTotal>0</numberComponentsTotal><numberTestErrors>0</numberTestErrors><numberTestsCompleted>0</numberTestsCompleted><numberTestsTotal>0</numberTestsTotal><rollbackOnError>true</rollbackOnError><runTestsEnabled>false</runTestsEnabled><startDate>2020-10-28T13:37:47.000Z</startDate><status>Failed</status><success>false</success></result></checkDeployStatusResponse></soapenv:Body></soapenv:Envelope>'

        responses.add(
            responses.POST,
            re.compile(r'^https://.*/deployRequest/abdcefg'),
            body=mock_response,
            status=http.OK
            )

        session = requests.Session()
        client = Salesforce(session_id=tests.SESSION_ID,
                            instance=tests.INSTANCE_URL,
                            session=session)
        result = client.checkDeployStatus(
            "abdcefg", sandbox=False)
        self.assertEqual(result.get('state'), "Failed")
        self.assertEqual(result.get('state_detail'), None)
        self.assertEqual(result.get('deployment_detail'), {
            'total_count': '0', 'failed_count': '0', 'deployed_count': '0',
            'errors': [{
                'type': None, 'file': 'package.xml',
                'status': 'Error', 'message': 'No package.xml found'
                }]
            })
        self.assertEqual(result.get('unit_test_detail'), {
            'total_count': '0', 'failed_count': '0', 'completed_count': '0',
            'errors': []
            })

    @responses.activate
    def test_check_status_in_progress(self, ):
        """"
        Test method for metadata deployment
        """
        mock_response = '<?xml version="1.0" ' \
                        'encoding="UTF-8"?><soapenv:Envelope ' \
                        'xmlns:soapenv="http://schemas.xmlsoap.org/soap' \
                        '/envelope/" ' \
                        'xmlns="http://soap.sforce.com/2006/04/metadata' \
                        '"><soapenv:Body><checkDeployStatusResponse><result' \
                        '><checkOnly>false</checkOnly><createdBy' \
                        '>0053D0000052Xaq</createdBy><createdByName>User ' \
                        'User</createdByName><createdDate>2020-10-28T17:24:30' \
                        '.000Z</createdDate><details><runTestResult' \
                        '><numFailures>0</numFailures><numTestsRun>0' \
                        '</numTestsRun><totalTime>0.0</totalTime' \
                        '></runTestResult></details><done>false</done><id' \
                        '>0Af3D00001NW8mnSAD</id><ignoreWarnings>false' \
                        '</ignoreWarnings><lastModifiedDate>2020-10-28T17:37' \
                        ':08.000Z</lastModifiedDate><numberComponentErrors>0' \
                        '</numberComponentErrors><numberComponentsDeployed>2' \
                        '</numberComponentsDeployed><numberComponentsTotal>3' \
                        '</numberComponentsTotal><numberTestErrors>0' \
                        '</numberTestErrors><numberTestsCompleted>0' \
                        '</numberTestsCompleted><numberTestsTotal>0' \
                        '</numberTestsTotal><rollbackOnError>true' \
                        '</rollbackOnError><runTestsEnabled>false' \
                        '</runTestsEnabled><startDate>2020-10-28T17:24:30' \
                        '.000Z</startDate><status>InProgress</status><success' \
                        '>false</success></result></checkDeployStatusResponse' \
                        '></soapenv:Body></soapenv:Envelope>'

        responses.add(
            responses.POST,
            re.compile(r'^https://.*/deployRequest/abdcefg'),
            body=mock_response,
            status=http.OK
            )

        session = requests.Session()
        client = Salesforce(session_id=tests.SESSION_ID,
                            instance=tests.INSTANCE_URL,
                            session=session)

        result = client.checkDeployStatus(
            "abdcefg", sandbox=False)
        self.assertEqual(result.get('state'), "InProgress")
        self.assertEqual(result.get('state_detail'), None)
        self.assertEqual(result.get('deployment_detail'), {
            'total_count': '3', 'failed_count': '0', 'deployed_count': '2',
            'errors': []
            })
        self.assertEqual(result.get('unit_test_detail'), {
            'total_count': '0', 'failed_count': '0', 'completed_count': '0',
            'errors': []
            })
>>>>>>> 5d921f3d
<|MERGE_RESOLUTION|>--- conflicted
+++ resolved
@@ -769,126 +769,6 @@
 
         self.assertEqual(result, tests.ORGANIZATION_LIMITS_RESPONSE)
 
-<<<<<<< HEAD
-    @patch("simple_salesforce.sfdc_session.SfdcSession.post")
-    @patch("simple_salesforce.metadata.SfdcMetadataApi._read_deploy_zip")
-    def test_md_deploy_success(self, mock_read_zip, mock_post):
-        """"
-        Test method for metadata deployment
-        """
-        mock_response = Mock()
-        mock_response.status_code = 200
-        mock_response.text = '<?xml version="1.0" encoding="UTF-8"?><soapenv:Envelope xmlns:soapenv="http://schemas.xmlsoap.org/soap/envelope/" xmlns="http://soap.sforce.com/2006/04/metadata"><soapenv:Body><deployResponse><result><done>false</done><id>0Af3B00001CMyfASAT</id><state>Queued</state></result></deployResponse></soapenv:Body></soapenv:Envelope>'
-        mock_post.return_value = mock_response
-
-        session = requests.Session()
-        client = Salesforce(session_id=tests.SESSION_ID,
-                            instance=tests.SERVER_URL,
-                            session=session)
-        pid, state = client.deploy("path/to/fake/zip.zip", {})
-        self.assertEqual(pid, "0Af3B00001CMyfASAT")
-        self.assertEqual(state, "Queued")
-
-    @patch("simple_salesforce.sfdc_session.SfdcSession.post")
-    @patch("simple_salesforce.metadata.SfdcMetadataApi._read_deploy_zip")
-    def test_md_deploy_failed_status_code(self, mock_read_zip, mock_post):
-        """"
-        Test method for metadata deployment
-        """
-        mock_response = Mock()
-        mock_response.status_code = 2599
-        mock_response.text = "Unrecognized Error"
-        mock_post.return_value = mock_response
-
-        session = requests.Session()
-        client = Salesforce(session_id=tests.SESSION_ID,
-                            instance=tests.SERVER_URL,
-                            session=session)
-        with self.assertRaises(Exception):
-            client.deploy("path/to/fake/zip.zip", {})
-
-
-    @patch("simple_salesforce.sfdc_session.SfdcSession.post")
-    def test_check_status_pending(self, mock_post):
-        """"
-        Test method for metadata deployment
-        """
-        mock_response = Mock()
-        mock_response.status_code = 200
-        mock_response.text = '<?xml version="1.0" encoding="UTF-8"?><soapenv:Envelope xmlns:soapenv="http://schemas.xmlsoap.org/soap/envelope/" xmlns="http://soap.sforce.com/2006/04/metadata"><soapenv:Body><checkDeployStatusResponse><result><checkOnly>true</checkOnly><createdBy>0053D0000052Xaq</createdBy><createdByName>User User</createdByName><createdDate>2020-10-28T15:38:34.000Z</createdDate><details><runTestResult><numFailures>0</numFailures><numTestsRun>0</numTestsRun><totalTime>0.0</totalTime></runTestResult></details><done>false</done><id>0Af3D00001NViC1SAL</id><ignoreWarnings>false</ignoreWarnings><lastModifiedDate>2020-10-28T15:38:34.000Z</lastModifiedDate><numberComponentErrors>0</numberComponentErrors><numberComponentsDeployed>0</numberComponentsDeployed><numberComponentsTotal>0</numberComponentsTotal><numberTestErrors>0</numberTestErrors><numberTestsCompleted>0</numberTestsCompleted><numberTestsTotal>0</numberTestsTotal><rollbackOnError>true</rollbackOnError><runTestsEnabled>false</runTestsEnabled><status>Pending</status><success>false</success></result></checkDeployStatusResponse></soapenv:Body></soapenv:Envelope>'
-        mock_post.return_value = mock_response
-
-        session = requests.Session()
-        client = Salesforce(session_id=tests.SESSION_ID,
-                            instance=tests.SERVER_URL,
-                            session=session)
-        state, state_detail, deployment_detail, unit_test_detail = client.checkDeployStatus("abdcefg")
-        self.assertEqual(state, "Pending")
-        self.assertEqual(state_detail, None)
-        self.assertEqual(deployment_detail, {'total_count': '0', 'failed_count': '0', 'deployed_count': '0', 'errors': []})
-        self.assertEqual(unit_test_detail, {'total_count': '0', 'failed_count': '0', 'completed_count': '0', 'errors': []})
-
-    @patch("simple_salesforce.sfdc_session.SfdcSession.post")
-    def test_check_status_success(self, mock_post):
-        """"
-        Test method for metadata deployment
-        """
-        mock_response = Mock()
-        mock_response.status_code = 200
-        mock_response.text = '<?xml version="1.0" encoding="UTF-8"?><soapenv:Envelope xmlns:soapenv="http://schemas.xmlsoap.org/soap/envelope/" xmlns="http://soap.sforce.com/2006/04/metadata"><soapenv:Body><checkDeployStatusResponse><result><checkOnly>false</checkOnly><completedDate>2020-10-28T13:33:29.000Z</completedDate><createdBy>0053D0000052Xaq</createdBy><createdByName>User User</createdByName><createdDate>2020-10-28T13:33:25.000Z</createdDate><details><componentSuccesses><changed>true</changed><componentType>ApexSettings</componentType><created>false</created><createdDate>2020-10-28T13:33:29.000Z</createdDate><deleted>false</deleted><fileName>shape/settings/Apex.settings</fileName><fullName>Apex</fullName><success>true</success></componentSuccesses><componentSuccesses><changed>true</changed><componentType>ChatterSettings</componentType><created>false</created><createdDate>2020-10-28T13:33:29.000Z</createdDate><deleted>false</deleted><fileName>shape/settings/Chatter.settings</fileName><fullName>Chatter</fullName><success>true</success></componentSuccesses><componentSuccesses><changed>true</changed><componentType></componentType><created>false</created><createdDate>2020-10-28T13:33:29.000Z</createdDate><deleted>false</deleted><fileName>shape/package.xml</fileName><fullName>package.xml</fullName><success>true</success></componentSuccesses><componentSuccesses><changed>true</changed><componentType>LightningExperienceSettings</componentType><created>false</created><createdDate>2020-10-28T13:33:29.000Z</createdDate><deleted>false</deleted><fileName>shape/settings/LightningExperience.settings</fileName><fullName>LightningExperience</fullName><success>true</success></componentSuccesses><componentSuccesses><changed>true</changed><componentType>LanguageSettings</componentType><created>false</created><createdDate>2020-10-28T13:33:29.000Z</createdDate><deleted>false</deleted><fileName>shape/settings/Language.settings</fileName><fullName>Language</fullName><success>true</success></componentSuccesses><runTestResult><numFailures>0</numFailures><numTestsRun>0</numTestsRun><totalTime>0.0</totalTime></runTestResult></details><done>true</done><id>0Af3D00001NVCnwSAH</id><ignoreWarnings>false</ignoreWarnings><lastModifiedDate>2020-10-28T13:33:29.000Z</lastModifiedDate><numberComponentErrors>0</numberComponentErrors><numberComponentsDeployed>4</numberComponentsDeployed><numberComponentsTotal>4</numberComponentsTotal><numberTestErrors>0</numberTestErrors><numberTestsCompleted>0</numberTestsCompleted><numberTestsTotal>0</numberTestsTotal><rollbackOnError>true</rollbackOnError><runTestsEnabled>false</runTestsEnabled><startDate>2020-10-28T13:33:26.000Z</startDate><status>Succeeded</status><success>true</success></result></checkDeployStatusResponse></soapenv:Body></soapenv:Envelope>'
-        mock_post.return_value = mock_response
-
-        session = requests.Session()
-        client = Salesforce(session_id=tests.SESSION_ID,
-                            instance=tests.SERVER_URL,
-                            session=session)
-        state, state_detail, deployment_detail, unit_test_detail = client.checkDeployStatus("abdcefg")
-        self.assertEqual(state, "Succeeded")
-        self.assertEqual(state_detail, None)
-        self.assertEqual(deployment_detail, {'total_count': '4', 'failed_count': '0', 'deployed_count': '4', 'errors': []})
-        self.assertEqual(unit_test_detail, {'total_count': '0', 'failed_count': '0', 'completed_count': '0', 'errors': []})
-
-    @patch("simple_salesforce.sfdc_session.SfdcSession.post")
-    def test_check_status_payload_error(self, mock_post):
-        """"
-        Test method for metadata deployment
-        """
-        mock_response = Mock()
-        mock_response.status_code = 200
-        mock_response.text = '<?xml version="1.0" encoding="UTF-8"?><soapenv:Envelope xmlns:soapenv="http://schemas.xmlsoap.org/soap/envelope/" xmlns="http://soap.sforce.com/2006/04/metadata"><soapenv:Body><checkDeployStatusResponse><result><checkOnly>true</checkOnly><completedDate>2020-10-28T13:37:48.000Z</completedDate><createdBy>0053D0000052Xaq</createdBy><createdByName>User User</createdByName><createdDate>2020-10-28T13:37:46.000Z</createdDate><details><componentFailures><changed>false</changed><componentType></componentType><created>false</created><createdDate>2020-10-28T13:37:47.000Z</createdDate><deleted>false</deleted><fileName>package.xml</fileName><fullName>package.xml</fullName><problem>No package.xml found</problem><problemType>Error</problemType><success>false</success></componentFailures><runTestResult><numFailures>0</numFailures><numTestsRun>0</numTestsRun><totalTime>0.0</totalTime></runTestResult></details><done>true</done><id>0Af3D00001NVD0TSAX</id><ignoreWarnings>false</ignoreWarnings><lastModifiedDate>2020-10-28T13:37:48.000Z</lastModifiedDate><numberComponentErrors>0</numberComponentErrors><numberComponentsDeployed>0</numberComponentsDeployed><numberComponentsTotal>0</numberComponentsTotal><numberTestErrors>0</numberTestErrors><numberTestsCompleted>0</numberTestsCompleted><numberTestsTotal>0</numberTestsTotal><rollbackOnError>true</rollbackOnError><runTestsEnabled>false</runTestsEnabled><startDate>2020-10-28T13:37:47.000Z</startDate><status>Failed</status><success>false</success></result></checkDeployStatusResponse></soapenv:Body></soapenv:Envelope>'
-        mock_post.return_value = mock_response
-
-        session = requests.Session()
-        client = Salesforce(session_id=tests.SESSION_ID,
-                            instance=tests.SERVER_URL,
-                            session=session)
-        state, state_detail, deployment_detail, unit_test_detail = client.checkDeployStatus("abdcefg")
-        self.assertEqual(state, "Failed")
-        self.assertEqual(state_detail, None)
-        self.assertEqual(deployment_detail, {'total_count': '0', 'failed_count': '0', 'deployed_count': '0', 'errors': [{'type': None, 'file': 'package.xml', 'status': 'Error', 'message': 'No package.xml found'}]})
-        self.assertEqual(unit_test_detail, {'total_count': '0', 'failed_count': '0', 'completed_count': '0', 'errors': []})
-
-
-    @patch("simple_salesforce.sfdc_session.SfdcSession.post")
-    def test_check_status_in_progress(self, mock_post):
-        """"
-        Test method for metadata deployment
-        """
-        mock_response = Mock()
-        mock_response.status_code = 200
-        mock_response.text = '<?xml version="1.0" encoding="UTF-8"?><soapenv:Envelope xmlns:soapenv="http://schemas.xmlsoap.org/soap/envelope/" xmlns="http://soap.sforce.com/2006/04/metadata"><soapenv:Body><checkDeployStatusResponse><result><checkOnly>false</checkOnly><createdBy>0053D0000052Xaq</createdBy><createdByName>User User</createdByName><createdDate>2020-10-28T17:24:30.000Z</createdDate><details><runTestResult><numFailures>0</numFailures><numTestsRun>0</numTestsRun><totalTime>0.0</totalTime></runTestResult></details><done>false</done><id>0Af3D00001NW8mnSAD</id><ignoreWarnings>false</ignoreWarnings><lastModifiedDate>2020-10-28T17:37:08.000Z</lastModifiedDate><numberComponentErrors>0</numberComponentErrors><numberComponentsDeployed>2</numberComponentsDeployed><numberComponentsTotal>3</numberComponentsTotal><numberTestErrors>0</numberTestErrors><numberTestsCompleted>0</numberTestsCompleted><numberTestsTotal>0</numberTestsTotal><rollbackOnError>true</rollbackOnError><runTestsEnabled>false</runTestsEnabled><startDate>2020-10-28T17:24:30.000Z</startDate><status>InProgress</status><success>false</success></result></checkDeployStatusResponse></soapenv:Body></soapenv:Envelope>'
-        mock_post.return_value = mock_response
-
-        session = requests.Session()
-        client = Salesforce(session_id=tests.SESSION_ID,
-                            instance=tests.SERVER_URL,
-                            session=session)
-        state, state_detail, deployment_detail, unit_test_detail = client.checkDeployStatus("abdcefg")
-        self.assertEqual(state, "InProgress")
-        self.assertEqual(state_detail, None)
-        self.assertEqual(deployment_detail, {'total_count': '3', 'failed_count': '0', 'deployed_count': '2', 'errors': []})
-        self.assertEqual(unit_test_detail, {'total_count': '0', 'failed_count': '0', 'completed_count': '0', 'errors': []})
-=======
     @responses.activate
     @patch("simple_salesforce.metadata.SfdcMetadataApi._read_deploy_zip")
     def test_md_deploy_success(self, mock_read_zip):
@@ -1179,5 +1059,4 @@
         self.assertEqual(result.get('unit_test_detail'), {
             'total_count': '0', 'failed_count': '0', 'completed_count': '0',
             'errors': []
-            })
->>>>>>> 5d921f3d
+            })