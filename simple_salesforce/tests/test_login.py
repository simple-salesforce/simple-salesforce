--- conflicted
+++ resolved
@@ -79,40 +79,6 @@
             login_args)
 
     @responses.activate
-<<<<<<< HEAD
-    def test_deprecated_sandbox_disabled_success(self):
-        """Test sandbox=False logs into login.salesforce.com."""
-        login_args = {
-            'password': 'password',
-            'security_token': 'token',
-            'sandbox': False
-        }
-        self._test_login_success(
-            re.compile(r'^https://login.salesforce.com/.*$'), login_args)
-
-    @responses.activate
-    def test_deprecated_sandbox_enabled_success(self):
-        """Test sandbox=True logs into test.salesforce.com."""
-        login_args = {
-            'password': 'password',
-            'security_token': 'token',
-            'sandbox': True
-        }
-        self._test_login_success(
-            re.compile(r'^https://test.salesforce.com/.*$'), login_args)
-
-    def test_domain_sandbox_mutual_exclusion_failure(self):
-        """Test sandbox and domain mutual exclusion."""
-
-        with self.assertRaises(ValueError):
-            SalesforceLogin(
-                username='myemail@example.com.sandbox',
-                password='password',
-                security_token='token',
-                domain='login',
-                sandbox=False
-            )
-=======
     def test_custom_session_success(self):
         """Test custom session"""
         responses.add(
@@ -141,7 +107,6 @@
         self.assertTrue(session_state['used'])
         self.assertEqual(session_id, tests.SESSION_ID)
         self.assertEqual(instance, urlparse(tests.SERVER_URL).netloc)
->>>>>>> a26478a9
 
     def test_failure(self):
         """Test A Failed Login Response"""
