--- conflicted
+++ resolved
@@ -235,11 +235,7 @@
     def test_connected_app_login_success(self):
         """Test a successful connected app login with a key file"""
         login_args = {
-<<<<<<< HEAD
-            'password':'password',
-=======
             'password': 'password',
->>>>>>> 5d9d2943
             'consumer_key': '12345.abcde',
             'consumer_secret': '12345.abcde'
             }
@@ -260,10 +256,7 @@
         with self.assertRaises(SalesforceAuthenticationFailed):
             SalesforceLogin(
                 username='myemail@example.com.sandbox',
-<<<<<<< HEAD
-=======
                 password='password',
->>>>>>> 5d9d2943
                 consumer_key='12345.abcde',
                 consumer_secret='12345.abcde'
                 )
