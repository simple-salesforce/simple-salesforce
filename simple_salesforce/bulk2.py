""" Classes for interacting with Salesforce Bulk 2.0 API """

import copy
import csv
import http.client as http
import io
import json
import os
import re
import sys
import tempfile
from collections import OrderedDict
from concurrent.futures import ThreadPoolExecutor
from contextlib import closing
from enum import Enum
from functools import partial
from time import sleep
from typing import Generator, List, Any, AnyStr, MutableMapping, Dict, \
    Optional, Union, Tuple
from typing_extensions import Literal, NotRequired, TypedDict

import math
import datetime
import requests
from more_itertools import chunked
from requests import Session

from .exceptions import (
    SalesforceBulkV2ExtractError,
    SalesforceBulkV2LoadError,
    SalesforceOperationError,
    )
from .util import call_salesforce


# pylint: disable=missing-class-docstring,invalid-name,too-many-arguments,
# too-many-locals


class Operation(str, Enum):
    insert = "insert"
    upsert = "upsert"
    update = "update"
    delete = "delete"
    hard_delete = "hardDelete"
    query = "query"
    query_all = "queryAll"


class JobState(str, Enum):
    open = "Open"
    aborted = "Aborted"
    failed = "Failed"
    upload_complete = "UploadComplete"
    in_progress = "InProgress"
    job_complete = "JobComplete"


class ColumnDelimiter(str, Enum):
    BACKQUOTE = "BACKQUOTE"  # (`)
    CARET = "CARET"  # (^)
    COMMA = "COMMA"  # (,)
    PIPE = "PIPE"  # (|)
    SEMICOLON = "SEMICOLON"  # (;)
    TAB = "TAB"  # (\t)


_delimiter_char = {
    ColumnDelimiter.BACKQUOTE: "`",
    ColumnDelimiter.CARET: "^",
    ColumnDelimiter.COMMA: ",",
    ColumnDelimiter.PIPE: "|",
    ColumnDelimiter.SEMICOLON: ";",
    ColumnDelimiter.TAB: "\t",
    }


class LineEnding(str, Enum):
    LF = "LF"
    CRLF = "CRLF"


_line_ending_char = {LineEnding.LF: "\n", LineEnding.CRLF: "\r\n"}


class ResultsType(str, Enum):
    failed = "failedResults"
    successful = "successfulResults"
    unprocessed = "unprocessedRecords"

class QueryParameters(TypedDict, total=False):
    maxRecords: int
    locator: str

class QueryResult(TypedDict, total=False):
    locator: str
    number_of_records: int
    records: NotRequired[str]
    file: NotRequired[str]

# https://developer.salesforce.com/docs/atlas.en-us.242.0
# .salesforce_app_limits_cheatsheet.meta/salesforce_app_limits_cheatsheet
# /salesforce_app_limits_platform_bulkapi.htm
# https://developer.salesforce.com/docs/atlas.en-us.api_asynch.meta
# /api_asynch/datafiles_prepare_csv.htm
MAX_INGEST_JOB_FILE_SIZE = 100 * 1024 * 1024
MAX_INGEST_JOB_PARALLELISM = 10  # TODO: ? Salesforce limits
DEFAULT_QUERY_PAGE_SIZE = 50000


def _split_csv(
        filename: Optional[str] = None,
        records: Optional[str] = None,
        max_records: Optional[int] = None
        ) -> Generator[Tuple[int, str], None, None]:
    """Split a CSV file into chunks to avoid exceeding the Salesforce
    bulk 2.0 API limits.

    Arguments:
        * filename -- csv file
        * max_records -- the number of records per chunk, None for auto size
    """
    total_records = _count_csv(filename=filename, skip_header=True) if \
        filename else \
        _count_csv(data=records, skip_header=True)
    csv_data_size = os.path.getsize(filename) if filename else sys.getsizeof(
        records)
    _max_records: int = max_records or total_records
    _max_records = min(_max_records, total_records)
    max_bytes = min(
        csv_data_size, MAX_INGEST_JOB_FILE_SIZE - 1 * 1024 * 1024
        )  # -1 MB for sentinel
    records_size = 0
    bytes_size = 0
    buff: List[str] = []
    if filename:
        with open(filename, encoding="utf-8") as bis:
            header = bis.readline()
            for line in bis:
                records_size += 1
                bytes_size += len(line.encode("utf-8"))
                if records_size > _max_records or bytes_size > max_bytes:
                    if buff:
                        yield records_size - 1, header + "".join(buff)
                    buff = [line]
                    records_size = 1
                    bytes_size = len(line.encode("utf-8"))
                else:
                    buff.append(line)
            if buff:
                yield records_size, header + "".join(buff)
    else:
        assert records is not None
        header = records.splitlines(True)[0]
        for line in records.splitlines(True)[1:]:
            records_size += 1
            bytes_size += len(line.encode("utf-8"))
            if records_size > _max_records or bytes_size > max_bytes:
                if buff:
                    yield records_size - 1, header + "".join(buff)
                buff = [line]
                records_size = 1
                bytes_size = len(line.encode("utf-8"))
            else:
                buff.append(line)
        if buff:
            yield records_size, header + "".join(buff)


def _count_csv(
        filename: Optional[str] = None,
        data: Optional[str] = None,
        skip_header: bool = False,
        line_ending: LineEnding = LineEnding.LF
        ) -> int:
    """Count the number of records in a CSV file."""
    if filename:
        with open(filename, encoding="utf-8") as bis:
            count = sum(1 for _ in bis)
    elif data:
        pat = repr(_line_ending_char[line_ending])[1:-1]
        count = sum(1 for _ in re.finditer(pat, data))
    else:
        raise ValueError("Either filename or data must be provided")

    if skip_header:
        count -= 1
    return count


def _convert_dict_to_csv(
        data: Optional[List[Dict[str, str]]],
        column_delimiter: Union[ColumnDelimiter, str] = ColumnDelimiter.COMMA,
        line_ending: Union[LineEnding, str] = LineEnding.LF
        ) -> Optional[str]:
    """Converts list of dicts to CSV like object."""
    if not data:
        return None
    keys = set(i for s in [d.keys() for d in data] for i in s)
    dict_to_csv_file = io.StringIO()
    writer = csv.DictWriter(dict_to_csv_file, fieldnames=keys,
                            delimiter=column_delimiter,
                            lineterminator=line_ending)
    writer.writeheader()
    for row in data:
        writer.writerow(row)
    return dict_to_csv_file.getvalue()


class SFBulk2Handler:
    """Bulk 2.0 API request handler
    Intermediate class which allows us to use commands,
     such as 'sf.bulk2.Contacts.insert(...)'
    This is really just a middle layer, whose sole purpose is
    to allow the above syntax
    """

    def __init__(
        self,
        session_id: str,
        bulk2_url: str,
        proxies: Optional[MutableMapping[str, str]] = None,
        session: Optional[Session] = None
        ):
        """Initialize the instance with the given parameters.

        Arguments:

        * session_id -- the session ID for authenticating to Salesforce
        * bulk2_url -- 2.0 API endpoint set in Salesforce instance
        * proxies -- the optional map of scheme to proxy server
        * session -- Custom requests session, created in calling code. This
                     enables the use of requests Session features not otherwise
                     exposed by simple_salesforce.
        """
        self.session_id = session_id
        self.session = session or requests.Session()
        self.bulk2_url = bulk2_url
        # don't wipe out original proxies with None
        if not session and proxies is not None:
            self.session.proxies = proxies

        # Define these headers separate from Salesforce class,
        # as bulk uses a slightly different format
        self.headers = {
            "Content-Type": "application/json",
            "Authorization": "Bearer " + self.session_id,
            "X-PrettyPrint": "1",
            }

    def __getattr__(self, name: str) -> "SFBulk2Type":
        return SFBulk2Type(
            object_name=name,
            bulk2_url=self.bulk2_url,
            headers=self.headers,
            session=self.session,
            )


class _Bulk2Client:
    """Bulk 2.0 API client"""

    JSON_CONTENT_TYPE = "application/json"
    CSV_CONTENT_TYPE = "text/csv; charset=UTF-8"

    DEFAULT_WAIT_TIMEOUT_SECONDS = 86400  # 24-hour bulk job running time
    MAX_CHECK_INTERVAL_SECONDS = 2.0

    def __init__(
        self,
        object_name: str,
        bulk2_url: str,
        headers: Dict[str, str],
        session: Session
        ):
        """
        Arguments:

        * object_name -- the name of the type of SObject this represents,
                         e.g. `Lead` or `Contact`
        * bulk2_url -- 2.0 API endpoint set in Salesforce instance
        * headers -- bulk 2.0 API headers
        * session -- Custom requests session, created in calling code. This
                     enables the use of requests Session features not otherwise
                     exposed by simple_salesforce.
        """
        self.object_name = object_name
        self.bulk2_url = bulk2_url
        self.session = session
        self.headers = headers

    def _get_headers(
        self,
        request_content_type: Optional[str] = None,
        accept_content_type: Optional[str] = None
        ) -> Dict[str, str]:
        """Get headers for bulk 2.0 API request"""
        headers = copy.deepcopy(self.headers)
        headers["Content-Type"] = request_content_type or self.JSON_CONTENT_TYPE
        headers["ACCEPT"] = accept_content_type or self.JSON_CONTENT_TYPE
        return headers

    def _construct_request_url(
        self,
        job_id: Optional[str],
        is_query: bool
        ) -> str:
        """Construct bulk 2.0 API request URL"""
        if not job_id:
            job_id = ""
        url: str
        if is_query:
            url = self.bulk2_url + "query"
        else:
            url = self.bulk2_url + "ingest"
        if job_id:
            url = f"{url}/{job_id}"
        return url

    def create_job(
            self,
            operation: Operation,
            query: Optional[str] = None,
            column_delimiter: ColumnDelimiter = ColumnDelimiter.COMMA,
            line_ending: LineEnding = LineEnding.LF,
            external_id_field: Optional[str] = None,
            ) -> Any:
        """Create job

        Arguments:

        * operation -- Bulk operation to be performed by job
        * query -- SOQL query to be performed by job
        * column_delimiter -- The column delimiter used for CSV job data
        * line_ending -- The line ending used for CSV job data
        * external_id_field -- The external ID field in the object being updated
        """
        payload = {
            "operation": operation,
            "columnDelimiter": column_delimiter,
            "lineEnding": line_ending,
            }
        if external_id_field:
            payload["externalIdFieldName"] = external_id_field

        is_query = operation in (Operation.query, Operation.query_all)
        url = self._construct_request_url(None, is_query)
        if is_query:
            headers = self._get_headers(
                self.JSON_CONTENT_TYPE, self.CSV_CONTENT_TYPE
                )
            if not query:
                raise SalesforceBulkV2ExtractError(
                    "Query is required for query jobs"
                    )
            payload["query"] = query
        else:
            headers = self._get_headers(
                self.JSON_CONTENT_TYPE, self.JSON_CONTENT_TYPE
                )
            payload["object"] = self.object_name
            payload["contentType"] = "CSV"
        result = call_salesforce(
            url=url,
            method="POST",
            session=self.session,
            headers=headers,
            data=json.dumps(payload, allow_nan=False),
            )
        return result.json(object_pairs_hook=OrderedDict)

    def wait_for_job(
        self,
        job_id: str,
        is_query: bool,
        wait: float = 0.5
        ) -> Literal[JobState.job_complete]:
        """Wait for job completion or timeout"""
<<<<<<< HEAD
        expiration_time: datetime.datetime = datetime.datetime.now() + \
            datetime.timedelta(seconds = self.DEFAULT_WAIT_TIMEOUT_SECONDS)
=======
        expiration_time: DateTime = datetime.datetime.now() + datetime.timedelta(seconds = self.DEFAULT_WAIT_TIMEOUT_SECONDS)
>>>>>>> 1203da20
        job_status = JobState.in_progress if is_query else JobState.open
        delay_timeout = 0.0
        delay_cnt = 0
        sleep(wait)
        while datetime.datetime.now() < expiration_time:
            job_info = self.get_job(job_id, is_query)
            job_status = job_info["state"]
            if job_status in [
                JobState.job_complete,
                JobState.aborted,
                JobState.failed,
                ]:
                if job_status != JobState.job_complete:
                    error_message = job_info.get("errorMessage") or job_info
                    raise SalesforceOperationError(
                        f"Job failure. Response content: {error_message}"
                        )
                return job_status  # JobComplete

            if delay_timeout < self.MAX_CHECK_INTERVAL_SECONDS:
                delay_timeout = wait + math.exp(delay_cnt) / 1000.0
                delay_cnt += 1
            sleep(delay_timeout)
        raise SalesforceOperationError(f"Job timeout. Job status: {job_status}")

    def abort_job(self, job_id: str, is_query: bool) -> Any:
        """Abort query/ingest job"""
        return self._set_job_state(job_id, is_query, JobState.aborted)

    def close_job(self, job_id: str) -> Any:
        """Close ingest job"""
        return self._set_job_state(
            job_id, False, JobState.upload_complete)

    def delete_job(self, job_id: str, is_query: bool) -> Any:
        """Delete query/ingest job"""
        url = self._construct_request_url(job_id, is_query)
        headers = self._get_headers()
        result = call_salesforce(
            url=url, method="DELETE", session=self.session, headers=headers
            )
        return result.json(object_pairs_hook=OrderedDict)

    def _set_job_state(self, job_id: str, is_query: bool, state: str) -> Any:
        """Set job state"""
        url = self._construct_request_url(job_id, is_query)
        headers = self._get_headers()
        payload = {"state": state}
        result = call_salesforce(
            url=url,
            method="PATCH",
            session=self.session,
            headers=headers,
            data=json.dumps(payload, allow_nan=False),
            )
        return result.json(object_pairs_hook=OrderedDict)

    def get_job(self, job_id: str, is_query: bool) -> Any:
        """Get job info"""
        url = self._construct_request_url(job_id, is_query)

        result = call_salesforce(
            url=url, method="GET", session=self.session, headers=self.headers
            )
        return result.json(object_pairs_hook=OrderedDict)

    def filter_null_bytes(self, b: AnyStr) -> AnyStr:
        """
        https://github.com/airbytehq/airbyte/issues/8300
        """
        if isinstance(b, str):
            return b.replace("\x00", "")
        if isinstance(b, bytes):
            return b.replace(b"\x00", b"")
        raise TypeError("Expected str or bytes")

    def get_query_results(
        self,
        job_id: str,
        locator: str = "",
        max_records: int = DEFAULT_QUERY_PAGE_SIZE
        ) -> QueryResult:
        """Get results for a query job"""
        url = self._construct_request_url(job_id, True) + "/results"
        params: QueryParameters = {"maxRecords": max_records}
        if locator and locator != "null":
            params["locator"] = locator
        headers = self._get_headers(
            self.JSON_CONTENT_TYPE, self.CSV_CONTENT_TYPE
            )
        result = call_salesforce(
            url=url,
            method="GET",
            session=self.session,
            headers=headers,
            params=params,
            )
        locator = result.headers.get("Sforce-Locator", "")
        if locator == "null":
            locator = ""
        number_of_records = int(result.headers["Sforce-NumberOfRecords"])
        return {
            "locator": locator,
            "number_of_records": number_of_records,
            "records": self.filter_null_bytes(result.content.decode('utf-8')),
            }

    def download_job_data(
            self,
            path: str,
            job_id: str,
            locator: str = "",
            max_records: int = DEFAULT_QUERY_PAGE_SIZE,
            chunk_size: int = 1024,
            ) -> QueryResult:
        """Get results for a query job"""
        if not os.path.exists(path):
            raise SalesforceBulkV2LoadError(f"Path does not exist: {path}")

        url = self._construct_request_url(job_id, True) + "/results"
        params: QueryParameters = {"maxRecords": max_records}
        if locator and locator != "null":
            params["locator"] = locator
        headers = self._get_headers(
            self.JSON_CONTENT_TYPE, self.CSV_CONTENT_TYPE
            )
        with closing(
                call_salesforce(
                    url=url,
                    method="GET",
                    session=self.session,
                    headers=headers,
                    params=params,
                    stream=True,
                    )
                ) as result, tempfile.NamedTemporaryFile(
            "wb", dir=path, suffix=".csv", delete=False
            ) as bos:
            locator = result.headers.get("Sforce-Locator", "")
            if locator == "null":
                locator = ""
            number_of_records = int(
                result.headers["Sforce-NumberOfRecords"]
                )
            for chunk in result.iter_content(chunk_size=chunk_size):
                bos.write(self.filter_null_bytes(chunk))
            # check the file exists
            if os.path.isfile(bos.name):
                return {
                    "locator": locator,
                    "number_of_records": number_of_records,
                    "file": bos.name,
                    }
            raise SalesforceBulkV2LoadError(
                f"The IO/Error occured while verifying binary data. "
                f"File {bos.name} doesn't exist, url: {url}, "
                )

    def upload_job_data(
        self,
        job_id: str,
        data: str,
        content_url: Optional[str] = None
        ) -> None:
        """Upload job data"""
        if not data:
            raise SalesforceBulkV2LoadError("Data is required for ingest jobs")

        # performance reduction here
        data_size = len(data.encode("utf-8"))
        if data_size > MAX_INGEST_JOB_FILE_SIZE:
            raise SalesforceBulkV2LoadError(
                f"Data size {data_size} exceeds the max file size accepted by "
                "Bulk V2 (100 MB)"
                )

        url = (
                content_url or
                self._construct_request_url(job_id, False) + "/batches"
        )
        headers = self._get_headers(
            self.CSV_CONTENT_TYPE, self.JSON_CONTENT_TYPE
            )
        result = call_salesforce(
            url=url,
            method="PUT",
            session=self.session,
            headers=headers,
            data=data.encode("utf-8"),
            )
        if result.status_code != http.CREATED:
            raise SalesforceBulkV2LoadError(
                f"Failed to upload job data. Error Code {result.status_code}. "
                f"Response content: {result.content.decode()}"
                )

    def get_ingest_results(self, job_id: str, results_type: str) -> str:
        """Get record results"""
        url = self._construct_request_url(
            job_id, False) + "/" + results_type
        headers = self._get_headers(
            self.JSON_CONTENT_TYPE, self.CSV_CONTENT_TYPE
            )
        result = call_salesforce(
            url=url, method="GET", session=self.session, headers=headers
            )
        return result.text

    def download_ingest_results(
        self,
        file: str,
        job_id: str,
        results_type: str,
        chunk_size: int = 1024
        ) -> None:
        """Download record results to a file"""
        url = self._construct_request_url(
            job_id, False) + "/" + results_type
        headers = self._get_headers(
            self.JSON_CONTENT_TYPE, self.CSV_CONTENT_TYPE
            )
        with closing(
                call_salesforce(
                    url=url, method="GET", session=self.session, headers=headers
                    )
                ) as result, open(file, "wb") as bos:
            for chunk in result.iter_content(chunk_size=chunk_size):
                bos.write(self.filter_null_bytes(chunk))

        if not os.path.exists(file):
            raise SalesforceBulkV2LoadError(
                f"The IO/Error occured while verifying binary data. "
                f"File {file} doesn't exist, url: {url}, "
                )


class SFBulk2Type:
    """Interface to Bulk 2.0 API functions"""

    def __init__(
        self,
        object_name: str,
        bulk2_url: str,
        headers: Dict[str, str],
        session: Session
        ):
        """Initialize the instance with the given parameters.

        Arguments:

        * object_name -- the name of the type of SObject this represents,
                         e.g. `Lead` or `Contact`
        * bulk2_url -- API endpoint set in Salesforce instance
        * headers -- bulk API headers
        * session -- Custom requests session, created in calling code. This
                     enables the use of requests Session features not otherwise
                     exposed by simple_salesforce.
        """
        self.object_name = object_name
        self.bulk2_url = bulk2_url
        self.session = session
        self.headers = headers
        self._client = _Bulk2Client(object_name, bulk2_url, headers, session)

    def _upload_data(
            self,
            operation: Operation,
            data: Union[str, Tuple[int, str]],
            column_delimiter: ColumnDelimiter = ColumnDelimiter.COMMA,
            line_ending: LineEnding = LineEnding.LF,
            external_id_field: Optional[str] = None,
            wait: int = 5,
            ) -> Dict[str, int]:
        """Upload data to Salesforce"""
        unpacked_data: str
        if isinstance(data, tuple):
            total, unpacked_data = data
        else:
            total = _count_csv(
                data=data, line_ending=line_ending, skip_header=True
                )
            unpacked_data = data
        res = self._client.create_job(
            operation,
            column_delimiter=column_delimiter,
            line_ending=line_ending,
            external_id_field=external_id_field,
            )
        job_id = res["id"]
        try:
            if res["state"] == JobState.open:
                self._client.upload_job_data(job_id, unpacked_data)
                self._client.close_job(job_id)
                self._client.wait_for_job(job_id, False, wait)
                res = self._client.get_job(job_id, False)
                return {
                    "numberRecordsFailed": int(res["numberRecordsFailed"]),
                    "numberRecordsProcessed": int(
                        res["numberRecordsProcessed"]
                        ),
                    "numberRecordsTotal": int(total),
                    "job_id": job_id,
                    }
            raise SalesforceBulkV2LoadError(
                f"Failed to upload job data. Response content: {res}"
                )
        except Exception:
            res = self._client.get_job(job_id, False)
            if res["state"] in (
                    JobState.upload_complete,
                    JobState.in_progress,
                    JobState.open,
                    ):
                self._client.abort_job(job_id, False)
            raise
    #pylint:disable=too-many-locals
    def _upload_file(
            self,
            operation: Operation,
            csv_file: Optional[str] = None,
            records: Optional[str] = None,
            batch_size: Optional[int] = None,
            column_delimiter: ColumnDelimiter = ColumnDelimiter.COMMA,
            line_ending: LineEnding = LineEnding.LF,
            external_id_field: Optional[str] = None,
            concurrency: int = 1,
            wait: int = 5,
            ) -> List[Dict[str, int]]:
        """Upload csv file to Salesforce"""
        if csv_file and records:
            raise SalesforceBulkV2LoadError("Cannot include both file and "
                                            "records")
        if not records and csv_file:
            if not os.path.exists(csv_file):
                raise SalesforceBulkV2LoadError(csv_file + " not found.")

        if operation in (Operation.delete, Operation.hard_delete):
            assert csv_file is not None
            with open(csv_file, "r", encoding="utf-8") as bis:
                header = (
                    bis.readline()
                    .rstrip()
                    .split(_delimiter_char[column_delimiter])
                )
                if len(header) != 1:
                    raise SalesforceBulkV2LoadError(
                        f"InvalidBatch: The '{operation}' batch must contain "
                        f"only ids, {header}"
                        )

        results = []
        workers = min(concurrency, MAX_INGEST_JOB_PARALLELISM)
        split_data = _split_csv(filename=csv_file, max_records=batch_size) \
            if \
            csv_file else _split_csv(records=records, max_records=batch_size)
        if workers == 1:
            for data in split_data:
                result = self._upload_data(
                    operation,
                    data,
                    column_delimiter,
                    line_ending,
                    external_id_field,
                    wait,
                    )
                results.append(result)
        else:
            # OOM is possible if the file is too large
            for chunks in chunked(split_data, n=workers):
                workers = min(workers, len(chunks))
                with ThreadPoolExecutor(max_workers=workers) as pool:
                    multi_thread_worker = partial(
                        self._upload_data,
                        operation,
                        column_delimiter=column_delimiter,
                        line_ending=line_ending,
                        external_id_field=external_id_field,
                        wait=wait,
                        )
                    _results = pool.map(multi_thread_worker, chunks)
                results.extend(list(_results))
        return results

    def delete(
            self,
            csv_file: Optional[str] = None,
            records: Optional[List[Dict[str, str]]] = None,
            batch_size: Optional[int] = None,
            column_delimiter: ColumnDelimiter = ColumnDelimiter.COMMA,
            line_ending: LineEnding = LineEnding.LF,
            external_id_field: Optional[str] = None,
            wait: int = 5,
            ) -> List[Dict[str, int]]:
        """soft delete records"""
        return self._upload_file(
            Operation.delete,
            csv_file=csv_file,
            records=_convert_dict_to_csv(
                records,
                column_delimiter=_delimiter_char.get(
                    column_delimiter, ColumnDelimiter.COMMA),
                line_ending=_line_ending_char.get(
                    line_ending, LineEnding.LF)),
            batch_size=batch_size,
            column_delimiter=column_delimiter,
            line_ending=line_ending,
            external_id_field=external_id_field,
            wait=wait,
            )

    def insert(
            self,
            csv_file: Optional[str] = None,
            records: Optional[List[Dict[str, str]]] = None,
            batch_size: Optional[int] = None,
            concurrency: int = 1,
            column_delimiter: ColumnDelimiter = ColumnDelimiter.COMMA,
            line_ending: LineEnding = LineEnding.LF,
            wait: int = 5,
            ) -> List[Dict[str, int]]:
        """insert records"""
        return self._upload_file(
            Operation.insert,
            csv_file=csv_file,
            records=_convert_dict_to_csv(
                records,
                column_delimiter=_delimiter_char.get(
                    column_delimiter, ColumnDelimiter.COMMA),
                line_ending=_line_ending_char.get(
                    line_ending, LineEnding.LF)),
            batch_size=batch_size,
            column_delimiter=column_delimiter,
            line_ending=line_ending,
            concurrency=concurrency,
            wait=wait,
            )

    def upsert(
            self,
            csv_file: Optional[str] = None,
            records: Optional[List[Dict[str, str]]] = None,
            external_id_field: str = 'Id',
            batch_size: Optional[int] = None,
            column_delimiter: ColumnDelimiter = ColumnDelimiter.COMMA,
            line_ending: LineEnding = LineEnding.LF,
            wait: int = 5,
            ) -> List[Dict[str, int]]:
        """upsert records based on a unique identifier"""
        return self._upload_file(
            Operation.upsert,
            csv_file=csv_file,
            records=_convert_dict_to_csv(
                records,
                column_delimiter=_delimiter_char.get(
                    column_delimiter, ColumnDelimiter.COMMA),
                line_ending=_line_ending_char.get(
                    line_ending, LineEnding.LF)),
            batch_size=batch_size,
            column_delimiter=column_delimiter,
            line_ending=line_ending,
            external_id_field=external_id_field,
            wait=wait,
            )

    def update(
            self,
            csv_file: Optional[str] = None,
            records: Optional[List[Dict[str, str]]] = None,
            batch_size: Optional[int] = None,
            column_delimiter: ColumnDelimiter = ColumnDelimiter.COMMA,
            line_ending: LineEnding = LineEnding.LF,
            wait: int = 5,
            ) -> List[Dict[str, int]]:
        """update records"""
        return self._upload_file(
            Operation.update,
            csv_file=csv_file,
            records=_convert_dict_to_csv(
                records,
                column_delimiter=_delimiter_char.get(
                    column_delimiter, ColumnDelimiter.COMMA),
                line_ending=_line_ending_char.get(
                    line_ending, LineEnding.LF)),
            batch_size=batch_size,
            column_delimiter=column_delimiter,
            line_ending=line_ending,
            wait=wait,
            )

    def hard_delete(
            self,
            csv_file: Optional[str] = None,
            records: Optional[List[Dict[str, str]]] = None,
            batch_size: Optional[int] = None,
            column_delimiter: ColumnDelimiter = ColumnDelimiter.COMMA,
            line_ending: LineEnding = LineEnding.LF,
            wait: int = 5,
            ) -> List[Dict[str, int]]:
        """hard delete records"""
        return self._upload_file(
            Operation.hard_delete,
            csv_file=csv_file,
            records=_convert_dict_to_csv(
                records,
                column_delimiter=_delimiter_char.get(
                    column_delimiter, ColumnDelimiter.COMMA),
                line_ending=_line_ending_char.get(
                    line_ending, LineEnding.LF)),
            batch_size=batch_size,
            column_delimiter=column_delimiter,
            line_ending=line_ending,
            wait=wait,
            )

    def query(
            self,
            query: str,
            max_records: int = DEFAULT_QUERY_PAGE_SIZE,
            column_delimiter: ColumnDelimiter = ColumnDelimiter.COMMA,
            line_ending: LineEnding = LineEnding.LF,
            wait: int = 5,
            ) -> Generator[Union[str, int], None, None]:
        """bulk 2.0 query

        Arguments:
        * query -- SOQL query
        * max_records -- max records to retrieve per batch, default 50000

        Returns:
        * locator  -- the locator for the next set of results
        * number_of_records -- the number of records in this set
        * records -- records in this set
        """
        res = self._client.create_job(
            Operation.query, query, column_delimiter, line_ending
            )
        job_id = res["id"]
        self._client.wait_for_job(job_id, True, wait)

        locator = "INIT"
        while locator:
            if locator == "INIT":
                locator = ""
            result = self._client.get_query_results(
                job_id, locator, max_records
                )
            locator = result["locator"]
            yield result["records"]

    def query_all(
        self,
        query: str,
        max_records: int = DEFAULT_QUERY_PAGE_SIZE,
        column_delimiter: ColumnDelimiter = ColumnDelimiter.COMMA,
        line_ending: LineEnding = LineEnding.LF,
        wait: int = 5,
        ) -> Generator[str, None, None]:
        """bulk 2.0 query_all

        Arguments:
        * query -- SOQL query
        * max_records -- max records to retrieve per batch, default 50000

        Returns:
        * locator  -- the locator for the next set of results
        * number_of_records -- the number of records in this set
        * records -- records in this set
        """
        res = self._client.create_job(
            Operation.query_all, query, column_delimiter, line_ending
            )
        job_id = res["id"]
        self._client.wait_for_job(job_id, True, wait)

        locator = "INIT"
        while locator:
            if locator == "INIT":
                locator = ""
            result = self._client.get_query_results(
                job_id, locator, max_records
                )
            locator = result["locator"]
            yield result["records"]

    def download(
            self,
            query: str,
            path: str,
            max_records: int = DEFAULT_QUERY_PAGE_SIZE,
            column_delimiter: ColumnDelimiter = ColumnDelimiter.COMMA,
            line_ending: LineEnding = LineEnding.LF,
            wait: int = 5,
            ) -> List[QueryResult]:
        """bulk 2.0 query stream to file, avoiding high memory usage

        Arguments:
        * query -- SOQL query
        * max_records -- max records to retrieve per batch, default 50000

        Returns:
        * locator  -- the locator for the next set of results
        * number_of_records -- the number of records in this set
        * file -- downloaded file
        """
        if not os.path.exists(path):
            raise SalesforceBulkV2LoadError(f"Path does not exist: {path}")

        res = self._client.create_job(
            Operation.query, query, column_delimiter, line_ending
            )
        job_id = res["id"]
        self._client.wait_for_job(job_id, True, wait)

        results = []
        locator = "INIT"
        while locator:
            if locator == "INIT":
                locator = ""
            result = self._client.download_job_data(
                path, job_id, locator, max_records
                )
            locator = result["locator"]
            results.append(result)
        return results

    def _retrieve_ingest_records(
        self,
        job_id: str,
        results_type: str,
        file: Optional[str] = None
        ) -> str:
        """Retrieve the results of an ingest job"""
        if not file:
            return self._client.get_ingest_results(job_id, results_type)
        self._client.download_ingest_results(file, job_id, results_type)
        return ""

    def get_failed_records(
        self,
        job_id: str,
        file: Optional[str] = None
        ) -> str:
        """Get failed record results

        Results Property:
            sf__Id:	[string] ID of the record
            sf__Error:	[Error]	Error code and message
            Fields from the original CSV request data:	various
        """
        return self._retrieve_ingest_records(job_id, ResultsType.failed, file)

    def get_unprocessed_records(
        self,
        job_id: str,
        file: Optional[str] = None
        ) -> str:
        """Get unprocessed record results

        Results Property:
            Fields from the original CSV request data:	[various]
        """
        return self._retrieve_ingest_records(
            job_id, ResultsType.unprocessed, file
            )

    def get_successful_records(
        self,
        job_id: str,
        file: Optional[str] = None
        ) -> str:
        """Get successful record results.

        Results Property:
            sf__Id:	[string] ID of the record
            sf__Created: [boolean] Indicates if the record was created
            Fields from the original CSV request data:	[various]
        """
        return self._retrieve_ingest_records(
            job_id, ResultsType.successful, file
            )

    def get_all_ingest_records(
        self,
        job_id: str,
        file: Optional[str] = None
        ) -> Dict[str, List[Any]]:
        """Get all ingest record results for job

        Results Property:
            sf__Id:	[string] ID of the record
            sf__Created: [boolean] Indicates if the record was created
            Fields from the original CSV request data:	[various]
            Fields: [various] Fields from the original CSV request data
        """
        successful_records = csv.DictReader(self.get_successful_records(
            job_id=job_id,file=file).splitlines(),delimiter=',',
            lineterminator='\n',)
        failed_records = csv.DictReader(self.get_failed_records(
            job_id=job_id,file=file).splitlines(),delimiter=',',
            lineterminator='\n',)
        unprocessed_records = csv.DictReader(self.get_unprocessed_records(
            job_id=job_id,file=file).splitlines(),delimiter=',',
            lineterminator='\n',)
        return {'successfulRecords':list(successful_records),
                'failedRecords':list(failed_records),
                'unprocessedRecords':list(unprocessed_records)}<|MERGE_RESOLUTION|>--- conflicted
+++ resolved
@@ -376,12 +376,7 @@
         wait: float = 0.5
         ) -> Literal[JobState.job_complete]:
         """Wait for job completion or timeout"""
-<<<<<<< HEAD
-        expiration_time: datetime.datetime = datetime.datetime.now() + \
-            datetime.timedelta(seconds = self.DEFAULT_WAIT_TIMEOUT_SECONDS)
-=======
         expiration_time: DateTime = datetime.datetime.now() + datetime.timedelta(seconds = self.DEFAULT_WAIT_TIMEOUT_SECONDS)
->>>>>>> 1203da20
         job_status = JobState.in_progress if is_query else JobState.open
         delay_timeout = 0.0
         delay_cnt = 0
