""" Classes for interacting with Salesforce Bulk 2.0 API """

import copy
import http.client as http
import json
import os
import re
<<<<<<< HEAD
import sys
import tempfile
=======
>>>>>>> 996d7f54
from collections import OrderedDict
from concurrent.futures import ThreadPoolExecutor
from contextlib import closing
from functools import partial
from time import sleep
from typing import Dict, Tuple, Union, Generator

import math
import pendulum
import requests
<<<<<<< HEAD
from pendulum import DateTime
=======
from more_itertools import chunked
>>>>>>> 996d7f54

from .exceptions import (
    SalesforceBulkV2ExtractError,
    SalesforceBulkV2LoadError,
    SalesforceOperationError,
)
from .util import call_salesforce


# pylint: disable=missing-class-docstring
class Operation:
    insert = "insert"
    upsert = "upsert"
    update = "update"
    delete = "delete"
    hard_delete = "hardDelete"
    query = "query"
    query_all = "queryAll"


# pylint: disable=missing-class-docstring
class JobState:
    open = "Open"
    aborted = "Aborted"
    failed = "Failed"
    upload_complete = "UploadComplete"
    in_progress = "InProgress"
    job_complete = "JobComplete"


# pylint: disable=missing-class-docstring
class ColumnDelimiter:
    BACKQUOTE = "BACKQUOTE"  # (`)
    CARET = "CARET"  # (^)
    COMMA = "COMMA"  # (,)
    PIPE = "PIPE"  # (|)
    SEMICOLON = "SEMICOLON"  # (;)
    TAB = "TAB"  # (\t)


_delimiter_char = {
    ColumnDelimiter.BACKQUOTE: "`",
    ColumnDelimiter.CARET: "^",
    ColumnDelimiter.COMMA: ",",
    ColumnDelimiter.PIPE: "|",
    ColumnDelimiter.SEMICOLON: ";",
    ColumnDelimiter.TAB: "\t",
}


# pylint: disable=missing-class-docstring
class LineEnding:
    LF = "LF"  # pylint: disable=invalid-name
    CRLF = "CRLF"


_line_ending_char = {LineEnding.LF: "\n", LineEnding.CRLF: "\r\n"}


class ResultsType:
    failed = "failedResults"
    successful = "successfulResults"
    unprocessed = "unprocessedRecords"


# https://developer.salesforce.com/docs/atlas.en-us.242.0.salesforce_app_limits_cheatsheet.meta/salesforce_app_limits_cheatsheet/salesforce_app_limits_platform_bulkapi.htm
# https://developer.salesforce.com/docs/atlas.en-us.api_asynch.meta/api_asynch/datafiles_prepare_csv.htm
MAX_INGEST_JOB_FILE_SIZE = 100 * 1024 * 1024
MAX_INGEST_JOB_PARALLELISM = 5  # TODO: ? Salesforce limits
DEFAULT_QUERY_PAGE_SIZE = 50000


def _split_csv(filename, max_records: int = None):
    """Split a CSV file into chunks to avoid exceeding the Salesforce
    bulk 2.0 API limits.

    Arguments:
        * filename -- csv file
        * max_records -- the number of records per chunk, None for auto size
    """
    total_records = _count_csv(filename, skip_header=True)
    max_records = max_records or total_records
    max_records = min(max_records, total_records)
    max_bytes = min(
        os.path.getsize(filename), MAX_INGEST_JOB_FILE_SIZE - 1 * 1024 * 1024
    )  # -1 MB for sentinel
    records_size = 0
    bytes_size = 0
    buff = []
    with open(filename, encoding="utf-8") as bis:
        header = bis.readline()
        for line in bis:
            records_size += 1
            bytes_size += len(line.encode("utf-8"))
            if records_size > max_records or bytes_size > max_bytes:
                if buff:
                    yield records_size - 1, header + "".join(buff)
                buff = [line]
                records_size = 1
                bytes_size = len(line.encode("utf-8"))
            else:
                buff.append(line)
        if buff:
            yield records_size, header + "".join(buff)


def _count_csv(
    filename=None, data=None, skip_header=False, line_ending=LineEnding.LF
):
    """Count the number of records in a CSV file."""
    if filename:
        with open(filename, encoding="utf-8") as bis:
            count = sum(1 for _ in bis)
    elif data:
        pat = repr(_line_ending_char[line_ending])[1:-1]
        count = sum(1 for _ in re.finditer(pat, data))
    else:
        raise ValueError("Either filename or data must be provided")

    if skip_header:
        count -= 1
    return count


class SFBulk2Handler:
    """Bulk 2.0 API request handler
    Intermediate class which allows us to use commands,
     such as 'sf.bulk2.Contacts.insert(...)'
    This is really just a middle layer, whose sole purpose is
    to allow the above syntax
    """

    def __init__(self, session_id, bulk2_url, proxies=None, session=None):
        """Initialize the instance with the given parameters.

        Arguments:

        * session_id -- the session ID for authenticating to Salesforce
        * bulk2_url -- 2.0 API endpoint set in Salesforce instance
        * proxies -- the optional map of scheme to proxy server
        * session -- Custom requests session, created in calling code. This
                     enables the use of requests Session features not otherwise
                     exposed by simple_salesforce.
        """
        self.session_id = session_id
        self.session = session or requests.Session()
        self.bulk2_url = bulk2_url
        # don't wipe out original proxies with None
        if not session and proxies is not None:
            self.session.proxies = proxies

        # Define these headers separate from Salesforce class,
        # as bulk uses a slightly different format
        self.headers = {
            "Content-Type": "application/json",
            "Authorization": "Bearer " + self.session_id,
            "X-PrettyPrint": "1",
        }

    def __getattr__(self, name):
        return SFBulk2Type(
            object_name=name,
            bulk2_url=self.bulk2_url,
            headers=self.headers,
            session=self.session,
        )


class _Bulk2Client:
    """Bulk 2.0 API client"""

    JSON_CONTENT_TYPE = "application/json"
    CSV_CONTENT_TYPE = "text/csv"

    DEFAULT_WAIT_TIMEOUT_SECONDS = 86400  # 24-hour bulk job running time
    MAX_CHECK_INTERVAL_SECONDS = 2.0

    def __init__(self, object_name, bulk2_url, headers, session):
        """
        Arguments:

        * object_name -- the name of the type of SObject this represents,
                         e.g. `Lead` or `Contact`
        * bulk2_url -- 2.0 API endpoint set in Salesforce instance
        * headers -- bulk 2.0 API headers
        * session -- Custom requests session, created in calling code. This
                     enables the use of requests Session features not otherwise
                     exposed by simple_salesforce.
        """
        self.object_name = object_name
        self.bulk2_url = bulk2_url
        self.session = session
        self.headers = headers

    def _get_headers(self, request_content_type=None, accept_content_type=None):
        """Get headers for bulk 2.0 API request"""
        headers = copy.deepcopy(self.headers)
        headers["Content-Type"] = request_content_type or self.JSON_CONTENT_TYPE
        headers["ACCEPT"] = accept_content_type or self.JSON_CONTENT_TYPE
        return headers

    def _construct_request_url(self, job_id, is_query: bool):
        """Construct bulk 2.0 API request URL"""
        if not job_id:
            job_id = ""
        if is_query:
            url = self.bulk2_url + "query"
        else:
            url = self.bulk2_url + "ingest"
        if job_id:
            url = f"{url}/{job_id}"
        return url

    def create_job(
        self,
        operation,
        query=None,
        column_delimiter=ColumnDelimiter.COMMA,
        line_ending=LineEnding.LF,
        external_id_field=None,
    ):
        """Create job

        Arguments:

        * operation -- Bulk operation to be performed by job
        * query -- SOQL query to be performed by job
        * column_delimiter -- The column delimiter used for CSV job data
        * line_ending -- The line ending used for CSV job data
        * external_id_field -- The external ID field in the object being updated
        """
        payload = {
            "operation": operation,
            "columnDelimiter": column_delimiter,
            "lineEnding": line_ending,
        }
        if external_id_field:
            payload["externalIdFieldName"] = external_id_field

        is_query = operation in (Operation.query, Operation.query_all)
        url = self._construct_request_url(None, is_query)
        if is_query:
            headers = self._get_headers(
                self.JSON_CONTENT_TYPE, self.CSV_CONTENT_TYPE
            )
            if not query:
                raise SalesforceBulkV2ExtractError(
                    "Query is required for query jobs"
                )
            payload["query"] = query
        else:
            headers = self._get_headers(
                self.JSON_CONTENT_TYPE, self.JSON_CONTENT_TYPE
            )
            payload["object"] = self.object_name
            payload["contentType"] = "CSV"
        result = call_salesforce(
            url=url,
            method="POST",
            session=self.session,
            headers=headers,
            data=json.dumps(payload, allow_nan=False),
        )
        return result.json(object_pairs_hook=OrderedDict)

    def wait_for_job(self, job_id, is_query: bool, wait=0.5):
        """Wait for job completion or timeout"""
        expiration_time: DateTime = pendulum.now().add(
            seconds=self.DEFAULT_WAIT_TIMEOUT_SECONDS
        )
        job_status = JobState.in_progress if is_query else JobState.open
        delay_timeout = 0.0
        delay_cnt = 0
        sleep(wait)
        while pendulum.now() < expiration_time:
            job_info = self.get_job(job_id, is_query)
            job_status = job_info["state"]
            if job_status in [
                JobState.job_complete,
                JobState.aborted,
                JobState.failed,
            ]:
                if job_status != JobState.job_complete:
                    error_message = job_info.get("errorMessage") or job_info
                    raise SalesforceOperationError(
                        f"Job failure. Response content: {error_message}"
                    )
                return job_status  # JobComplete

            if delay_timeout < self.MAX_CHECK_INTERVAL_SECONDS:
                delay_timeout = wait + math.exp(delay_cnt) / 1000.0
                delay_cnt += 1
            sleep(delay_timeout)
        raise SalesforceOperationError(f"Job timeout. Job status: {job_status}")

    def abort_job(self, job_id, is_query: bool):
        """Abort query/ingest job"""
        return self._set_job_state(job_id, is_query, JobState.aborted)

    def close_job(self, job_id):
        """Close ingest job"""
        return self._set_job_state(job_id, False, JobState.upload_complete)

    def delete_job(self, job_id, is_query: bool):
        """Delete query/ingest job"""
        url = self._construct_request_url(job_id, is_query)
        headers = self._get_headers()
        result = call_salesforce(
            url=url, method="DELETE", session=self.session, headers=headers
        )
        return result.json(object_pairs_hook=OrderedDict)

    def _set_job_state(self, job_id, is_query: bool, state: str):
        """Set job state"""
        url = self._construct_request_url(job_id, is_query)
        headers = self._get_headers()
        payload = {"state": state}
        result = call_salesforce(
            url=url,
            method="PATCH",
            session=self.session,
            headers=headers,
            data=json.dumps(payload, allow_nan=False),
        )
        return result.json(object_pairs_hook=OrderedDict)

    def get_job(self, job_id, is_query: bool):
        """Get job info"""
        url = self._construct_request_url(job_id, is_query)

        result = call_salesforce(
            url=url, method="GET", session=self.session, headers=self.headers
        )
        return result.json(object_pairs_hook=OrderedDict)

    def filter_null_bytes(self, b: Union[str, bytes]):
        """
        https://github.com/airbytehq/airbyte/issues/8300
        """
        if isinstance(b, str):
            return b.replace("\x00", "")
        elif isinstance(b, bytes):
            return b.replace(b"\x00", b"")
        raise TypeError("Expected str or bytes")

    def get_query_results(
        self, job_id, locator: str = "", max_records=MAX_EXTRACT_SIZE
    ):
        """Get results for a query job"""
        url = self._construct_request_url(job_id, True) + "/results"
        params = {"maxRecords": max_records}
        if locator and locator != "null":
            params["locator"] = locator
        headers = self._get_headers(
            self.JSON_CONTENT_TYPE, self.CSV_CONTENT_TYPE
        )
        result = call_salesforce(
            url=url,
            method="GET",
            session=self.session,
            headers=headers,
            params=params,
        )
        locator = result.headers.get("Sforce-Locator", "")
        if locator == "null":
            locator = ""
        number_of_records = int(result.headers.get("Sforce-NumberOfRecords"))
        return {
            "locator": locator,
            "number_of_records": number_of_records,
            "records": self.filter_null_bytes(result.text),
        }

    def download_job_data(
        self,
        path,
        job_id,
        locator: str = "",
        max_records=MAX_EXTRACT_SIZE,
        chunk_size=1024,
    ):
        """Get results for a query job"""
        if not os.path.exists(path):
            raise SalesforceBulkV2LoadError(f"Path does not exist: {path}")

        url = self._construct_request_url(job_id, True) + "/results"
        params = {"maxRecords": max_records}
        if locator and locator != "null":
            params["locator"] = locator
        headers = self._get_headers(
            self.JSON_CONTENT_TYPE, self.CSV_CONTENT_TYPE
        )
        with closing(
            call_salesforce(
                url=url,
                method="GET",
                session=self.session,
                headers=headers,
                params=params,
                stream=True,
            )
        ) as result, tempfile.NamedTemporaryFile(
            "wb", encoding="utf-8", dir=path, suffix=".csv"
        ) as bos:
            locator = result.headers.get("Sforce-Locator", "")
            if locator == "null":
                locator = ""
            number_of_records = int(
                result.headers.get("Sforce-NumberOfRecords")
            )
            for chunk in result.iter_content(chunk_size=chunk_size):
                bos.write(self.filter_null_bytes(chunk))
            # check the file exists
            if os.path.isfile(bos.name):
                return {
                    "locator": locator,
                    "number_of_records": number_of_records,
                    "file": bos.name,
                }
            else:
                raise SalesforceBulkV2LoadError(
                    f"The IO/Error occured while verifying binary data. File {bos.name} doesn't exist, url: {url}, "
                )

    def upload_job_data(self, job_id, data: str, content_url=None):
        """Upload job data"""
        if not data:
            raise SalesforceBulkV2LoadError("Data is required for ingest jobs")

        # performance reduction here
        data_size = len(data.encode("utf-8"))
        if data_size > MAX_INGEST_JOB_FILE_SIZE:
            raise SalesforceBulkV2LoadError(
                f"Data size {data_size} exceeds the max file size accepted by "
                "Bulk V2 (100 MB)"
            )

        url = (
            content_url
            or self._construct_request_url(job_id, False) + "/batches"
        )
        headers = self._get_headers(
            self.CSV_CONTENT_TYPE, self.JSON_CONTENT_TYPE
        )
        result = call_salesforce(
            url=url,
            method="PUT",
            session=self.session,
            headers=headers,
            data=data,
        )
        if result.status_code != http.CREATED:
            raise SalesforceBulkV2LoadError(
                f"Failed to upload job data. Error Code {result.status_code}. "
                f"Response content: {result.content}"
            )

    def get_ingest_results(self, job_id, results_type):
        """Get record results"""
        url = self._construct_request_url(job_id, False) + "/" + results_type
        headers = self._get_headers(
            self.JSON_CONTENT_TYPE, self.CSV_CONTENT_TYPE
        )
        result = call_salesforce(
            url=url, method="GET", session=self.session, headers=headers
        )
        return result.text


class SFBulk2Type:
    """Interface to Bulk 2.0 API functions"""

    def __init__(self, object_name, bulk2_url, headers, session):
        """Initialize the instance with the given parameters.

        Arguments:

        * object_name -- the name of the type of SObject this represents,
                         e.g. `Lead` or `Contact`
        * bulk2_url -- API endpoint set in Salesforce instance
        * headers -- bulk API headers
        * session -- Custom requests session, created in calling code. This
                     enables the use of requests Session features not otherwise
                     exposed by simple_salesforce.
        """
        self.object_name = object_name
        self.bulk2_url = bulk2_url
        self.session = session
        self.headers = headers
        self._client = _Bulk2Client(object_name, bulk2_url, headers, session)

    # pylint: disable=too-many-arguments
    def _upload_data(
        self,
        operation,
        data: Union[str, Tuple[int, str]],
        column_delimiter=ColumnDelimiter.COMMA,
        line_ending=LineEnding.LF,
        external_id_field=None,
        wait=5,
    ) -> Dict:
        """Upload data to Salesforce"""
        if len(data) == 2:
            total, data = data
        else:
            total = _count_csv(
                data=data, line_ending=line_ending, skip_header=True
            )
        res = self._client.create_job(
            operation,
            column_delimiter=column_delimiter,
            line_ending=line_ending,
            external_id_field=external_id_field,
        )
        job_id = res["id"]
        try:
            if res["state"] == JobState.open:
                self._client.upload_job_data(job_id, data)
                self._client.close_job(job_id)
                self._client.wait_for_job(job_id, False, wait)
                res = self._client.get_job(job_id, False)
                return {
                    "numberRecordsFailed": int(res["numberRecordsFailed"]),
                    "numberRecordsProcessed": int(
                        res["numberRecordsProcessed"]
                    ),
                    "numberRecordsTotal": int(total),
                    "job_id": job_id,
                }
            raise SalesforceBulkV2LoadError(
                f"Failed to upload job data. Response content: {res}"
            )
        except Exception:
            res = self._client.get_job(job_id, False)
            if res["state"] in (
                JobState.upload_complete,
                JobState.in_progress,
                JobState.open,
            ):
                self._client.abort_job(job_id, False)
            raise

    # pylint: disable=too-many-arguments,too-many-locals
    def _upload_file(
        self,
        operation,
        csv_file,
        batch_size=None,
        column_delimiter=ColumnDelimiter.COMMA,
        line_ending=LineEnding.LF,
        external_id_field=None,
        concurrency=1,
        wait=5,
    ) -> Dict:
        """Upload csv file to Salesforce"""
        if not os.path.exists(csv_file):
            raise SalesforceBulkV2LoadError(csv_file + " not found.")

        if operation in (Operation.delete, Operation.hard_delete):
            with open(csv_file, "r", encoding="utf-8") as bis:
                header = (
                    bis.readline()
                    .rstrip()
                    .split(_delimiter_char[column_delimiter])
                )
                if len(header) != 1:
                    raise SalesforceBulkV2LoadError(
                        f"InvalidBatch: The '{operation}' batch must contain "
                        f"only ids, {header}"
                    )

        results = []
        workers = min(concurrency, MAX_INGEST_JOB_PARALLELISM)
        if workers == 1:
            for data in _split_csv(csv_file, max_records=batch_size):
                result = self._upload_data(
                    operation,
                    data,
                    column_delimiter,
                    line_ending,
                    external_id_field,
                    wait,
                )
                results.append(result)
        else:
            # OOM is possible if the file is too large
            for chunks in chunked(
                _split_csv(csv_file, max_records=batch_size), n=workers
            ):
                workers = min(workers, len(chunks))
                with ThreadPoolExecutor(max_workers=workers) as pool:
                    multi_thread_worker = partial(
                        self._upload_data,
                        operation,
                        column_delimiter=column_delimiter,
                        line_ending=line_ending,
                        external_id_field=external_id_field,
                        wait=wait,
                    )
                    _results = pool.map(multi_thread_worker, chunks)
                results.extend(list(_results))

        job_id = results[0]["job_id"]
        total = processed = failed = 0
        for ret in results:
            failed += ret["numberRecordsFailed"]
            processed += ret["numberRecordsProcessed"]
            total += ret["numberRecordsTotal"]

        return {
            "numberRecordsFailed": failed,
            "numberRecordsProcessed": processed,
            "numberRecordsTotal": total,
            "job_id": job_id,
        }

    def delete(
        self,
        csv_file,
        batch_size=None,
        column_delimiter=ColumnDelimiter.COMMA,
        line_ending=LineEnding.LF,
        external_id_field=None,
        wait=5,
    ) -> Dict:
        """soft delete records"""
        return self._upload_file(
            Operation.delete,
            csv_file,
            batch_size=batch_size,
            column_delimiter=column_delimiter,
            line_ending=line_ending,
            external_id_field=external_id_field,
            wait=wait,
        )

    def insert(
        self,
        csv_file,
        batch_size=None,
        concurrency=1,
        column_delimiter=ColumnDelimiter.COMMA,
        line_ending=LineEnding.LF,
        wait=5,
    ) -> Dict:
        """insert records"""
        return self._upload_file(
            Operation.insert,
            csv_file,
            batch_size=batch_size,
            column_delimiter=column_delimiter,
            line_ending=line_ending,
            concurrency=concurrency,
            wait=wait,
        )

    def upsert(
        self,
        csv_file,
        external_id_field,
        batch_size=None,
        column_delimiter=ColumnDelimiter.COMMA,
        line_ending=LineEnding.LF,
        wait=5,
    ) -> Dict:
        """upsert records based on a unique identifier"""
        return self._upload_file(
            Operation.upsert,
            csv_file,
            batch_size=batch_size,
            column_delimiter=column_delimiter,
            line_ending=line_ending,
            external_id_field=external_id_field,
            wait=wait,
        )

    def update(
        self,
        csv_file,
        batch_size=None,
        column_delimiter=ColumnDelimiter.COMMA,
        line_ending=LineEnding.LF,
        wait=5,
    ) -> Dict:
        """update records"""
        return self._upload_file(
            Operation.update,
            csv_file,
            batch_size=batch_size,
            column_delimiter=column_delimiter,
            line_ending=line_ending,
            wait=wait,
        )

    def hard_delete(
        self,
        csv_file,
        batch_size=None,
        column_delimiter=ColumnDelimiter.COMMA,
        line_ending=LineEnding.LF,
        wait=5,
    ) -> Dict:
        """hard delete records"""
        return self._upload_file(
            Operation.hard_delete,
            csv_file,
            batch_size=batch_size,
            column_delimiter=column_delimiter,
            line_ending=line_ending,
            wait=wait,
        )

    def query(
        self,
        query,
        max_records=DEFAULT_QUERY_PAGE_SIZE,
        column_delimiter=ColumnDelimiter.COMMA,
        line_ending=LineEnding.LF,
        wait=5,
    ) -> Generator[str, None, None]:
        """bulk 2.0 query

        Arguments:
        * query -- SOQL query
        * max_records -- max records to retrieve per batch, default 50000

        Returns:
        * locator  -- the locator for the next set of results
        * number_of_records -- the number of records in this set
        * records -- records in this set
        """
        res = self._client.create_job(
            Operation.query, query, column_delimiter, line_ending
        )
        job_id = res["id"]
        self._client.wait_for_job(job_id, True, wait)

        locator = "INIT"
        while locator:
            if locator == "INIT":
                locator = ""
            result = self._client.get_query_results(
                job_id, locator, max_records
            )
            locator = result["locator"]
            yield result["records"]

    def get_failed_records(self, job_id):
        """Get failed record results

        Results Property:
            sf__Id:	[string] ID of the record
            sf__Error:	[Error]	Error code and message
            Fields from the original CSV request data:	various
        """
        return self._client.get_ingest_results(job_id, ResultsType.failed)

    def get_unprocessed_records(self, job_id):
        """Get unprocessed record results

        Results Property:
            Fields from the original CSV request data:	[various]
        """
        return self._client.get_ingest_results(job_id, ResultsType.unprocessed)

    def get_successful_records(self, job_id):
        """Get successful record results.

        Results Property:
            sf__Id:	[string] ID of the record
            sf__Created: [boolean] Indicates if the record was created
            Fields from the original CSV request data:	[various]
        """
        return self._client.get_ingest_results(job_id, ResultsType.successful)<|MERGE_RESOLUTION|>--- conflicted
+++ resolved
@@ -5,11 +5,7 @@
 import json
 import os
 import re
-<<<<<<< HEAD
-import sys
 import tempfile
-=======
->>>>>>> 996d7f54
 from collections import OrderedDict
 from concurrent.futures import ThreadPoolExecutor
 from contextlib import closing
@@ -20,11 +16,8 @@
 import math
 import pendulum
 import requests
-<<<<<<< HEAD
 from pendulum import DateTime
-=======
 from more_itertools import chunked
->>>>>>> 996d7f54
 
 from .exceptions import (
     SalesforceBulkV2ExtractError,
@@ -371,7 +364,7 @@
         raise TypeError("Expected str or bytes")
 
     def get_query_results(
-        self, job_id, locator: str = "", max_records=MAX_EXTRACT_SIZE
+        self, job_id, locator: str = "", max_records=DEFAULT_QUERY_PAGE_SIZE
     ):
         """Get results for a query job"""
         url = self._construct_request_url(job_id, True) + "/results"
@@ -403,7 +396,7 @@
         path,
         job_id,
         locator: str = "",
-        max_records=MAX_EXTRACT_SIZE,
+        max_records=DEFAULT_QUERY_PAGE_SIZE,
         chunk_size=1024,
     ):
         """Get results for a query job"""
