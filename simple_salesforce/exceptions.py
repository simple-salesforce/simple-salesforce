--- conflicted
+++ resolved
@@ -120,11 +120,7 @@
 
     message = 'Error Code {status}. Response content: {content}'
 
-<<<<<<< HEAD
-    def __str__(self):
-=======
     def __str__(self) -> str:
->>>>>>> 1d28fa18
         return self.message.format(status=self.status, content=self.content)
 
 
