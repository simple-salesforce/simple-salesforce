"""All exceptions for Simple Salesforce"""
from typing import Union


class SalesforceError(Exception):
    """Base Salesforce API exception"""

    message: str = \
        'Unknown error occurred for {url}. Response content: {content}'

    def __init__(
            self,
            url: str,
            status: int,
            resource_name: str,
            content: bytes):
        """Initialize the SalesforceError exception

        SalesforceError is the base class of exceptions in simple-salesforce

        Args:
            url: Salesforce URL that was called
            status: Status code of the error response
            resource_name: Name of the Salesforce resource being queried
            content: content of the response
        """
        # TODO exceptions don't seem to be using parent constructors at all.
        # this should be fixed.
        # pylint: disable=super-init-not-called
        self.url = url
        self.status = status
        self.resource_name = resource_name
        self.content = content

    def __str__(self) -> str:
        return self.message.format(url=self.url, content=self.content)

    def __unicode__(self) -> str:
        return self.__str__()


class SalesforceMoreThanOneRecord(SalesforceError):
    """
    Error Code: 300
    The value returned when an external ID exists in more than one record. The
    response body contains the list of matching records.
    """

    message = 'More than one record for {url}. Response content: {content}'


class SalesforceMalformedRequest(SalesforceError):
    """
    Error Code: 400
    The request couldn't be understood, usually because the JSON or XML body
    contains an error.
    """

    message = 'Malformed request {url}. Response content: {content}'


class SalesforceExpiredSession(SalesforceError):
    """
    Error Code: 401
    The session ID or OAuth token used has expired or is invalid. The response
    body contains the message and errorCode.
    """

    message = 'Expired session for {url}. Response content: {content}'


class SalesforceRefusedRequest(SalesforceError):
    """
    Error Code: 403
    The request has been refused. Verify that the logged-in user has
    appropriate permissions.
    """

    message = 'Request refused for {url}. Response content: {content}'


class SalesforceResourceNotFound(SalesforceError):
    """
    Error Code: 404
    The requested resource couldn't be found. Check the URI for errors, and
    verify that there are no sharing issues.
    """

    message = 'Resource {name} Not Found. Response content: {content}'

    def __str__(self) -> str:
        return self.message.format(name=self.resource_name,
                                   content=self.content)


class SalesforceAuthenticationFailed(SalesforceError):
    """
    Thrown to indicate that authentication with Salesforce failed.
    """

    def __init__(self, code: Union[str, int, None], message: str):
        # TODO exceptions don't seem to be using parent constructors at all.
        # this should be fixed.
        # pylint: disable=super-init-not-called
        self.code = code
        self.message = message

    def __str__(self) -> str:
        return f'{self.code}: {self.message}'


class SalesforceGeneralError(SalesforceError):
    """
    A non-specific Salesforce error.
    """

    message = 'Error Code {status}. Response content: {content}'

<<<<<<< HEAD
    def __str__(self) -> str:
        return self.message.format(status=self.status, content=self.content)
=======
    def __str__(self):
        return self.message.format(status=self.status, content=self.content)


class SalesforceOperationError(Exception):
    """Base error for Bulk API 2.0 operations"""


class SalesforceBulkV2LoadError(SalesforceOperationError):
    """
    Error occurred during bulk 2.0 load
    """


class SalesforceBulkV2ExtractError(SalesforceOperationError):
    """
    Error occurred during bulk 2.0 extract
    """
>>>>>>> ca32fa1a
<|MERGE_RESOLUTION|>--- conflicted
+++ resolved
@@ -116,11 +116,7 @@
 
     message = 'Error Code {status}. Response content: {content}'
 
-<<<<<<< HEAD
     def __str__(self) -> str:
-        return self.message.format(status=self.status, content=self.content)
-=======
-    def __str__(self):
         return self.message.format(status=self.status, content=self.content)
 
 
@@ -137,5 +133,4 @@
 class SalesforceBulkV2ExtractError(SalesforceOperationError):
     """
     Error occurred during bulk 2.0 extract
-    """
->>>>>>> ca32fa1a
+    """