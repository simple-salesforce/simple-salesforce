--- conflicted
+++ resolved
@@ -4,11 +4,11 @@
 from simple_salesforce.api import (
     Salesforce,
     SalesforceAPI,
-<<<<<<< HEAD
-    SFType,
-    SFBulkHandler,
-=======
     SFType
+)
+
+from simple_salesforce.bulk import (
+    SFBulkHandler
 )
 
 from simple_salesforce.login import (
@@ -16,7 +16,6 @@
 )
 
 from simple_salesforce.exceptions import (
->>>>>>> a96c46a8
     SalesforceError,
     SalesforceMoreThanOneRecord,
     SalesforceExpiredSession,
