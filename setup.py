"""Simple-Salesforce Package Setup"""

import textwrap
from pathlib import Path

from setuptools import setup

here = Path(__file__).parent

about = {}
exec((here / 'simple_salesforce' / '__version__.py').read_text(), about)

setup(
    name=about['__title__'],
    version=about['__version__'],
    author=about['__author__'],
    author_email=about['__author_email__'],
    maintainer=about['__maintainer__'],
    maintainer_email=about['__maintainer_email__'],
    packages=['simple_salesforce', ],
    url=about['__url__'],
    license=about['__license__'],
    description=about['__description__'],
    long_description=textwrap.dedent((here / 'README.rst').read_text()),
    long_description_content_type='text/x-rst',
    package_data={
        'simple_salesforce': ['metadata.wsdl'],
        },
<<<<<<< HEAD
install_requires = [
                       'requests>=2.22.0',
                       'cryptography',
                       'zeep',
                       'pyjwt'
                       ],
                   tests_require = [
                                       'pytest',
                                       'pytz>=2014.1.1',
                                       'responses>=0.5.1',
                                       'cryptography<3.4',
                                       ],
                                   test_suite = 'simple_salesforce.tests',
                                                keywords = about[
                                                               '__keywords__'],
                                                           classifiers = [
    'Development Status :: 5 - Production/Stable',
    'License :: OSI Approved :: Apache Software License',
    'Intended Audience :: Developers',
    'Intended Audience :: System Administrators',
    'Operating System :: OS Independent',
    'Topic :: Internet :: WWW/HTTP',
    'Programming Language :: Python :: 3.6',
    'Programming Language :: Python :: 3.7',
    'Programming Language :: Python :: 3.8',
    'Programming Language :: Python :: 3.9',
    'Programming Language :: Python :: 3.10',
    'Programming Language :: Python :: 3.11',
    'Programming Language :: Python :: Implementation :: PyPy'
    ]
=======
    install_requires = [
        'requests>=2.22.0',
        'cryptography',
        'zeep',
        'pyjwt'
        ],
    tests_require = [
        'pytest',
        'pytz>=2014.1.1',
        'responses>=0.5.1',
        'cryptography<3.4',
        ],
    test_suite = 'simple_salesforce.tests',
    keywords = about['__keywords__'],
    classifiers = [
        'Development Status :: 5 - Production/Stable',
        'License :: OSI Approved :: Apache Software License',
        'Intended Audience :: Developers',
        'Intended Audience :: System Administrators',
        'Operating System :: OS Independent',
        'Topic :: Internet :: WWW/HTTP',
        'Programming Language :: Python :: 3.6',
        'Programming Language :: Python :: 3.7',
        'Programming Language :: Python :: 3.8',
        'Programming Language :: Python :: 3.9',
        'Programming Language :: Python :: 3.10',
        'Programming Language :: Python :: 3.11',
        'Programming Language :: Python :: Implementation :: PyPy'
        ]
>>>>>>> f498b24d
)<|MERGE_RESOLUTION|>--- conflicted
+++ resolved
@@ -26,38 +26,6 @@
     package_data={
         'simple_salesforce': ['metadata.wsdl'],
         },
-<<<<<<< HEAD
-install_requires = [
-                       'requests>=2.22.0',
-                       'cryptography',
-                       'zeep',
-                       'pyjwt'
-                       ],
-                   tests_require = [
-                                       'pytest',
-                                       'pytz>=2014.1.1',
-                                       'responses>=0.5.1',
-                                       'cryptography<3.4',
-                                       ],
-                                   test_suite = 'simple_salesforce.tests',
-                                                keywords = about[
-                                                               '__keywords__'],
-                                                           classifiers = [
-    'Development Status :: 5 - Production/Stable',
-    'License :: OSI Approved :: Apache Software License',
-    'Intended Audience :: Developers',
-    'Intended Audience :: System Administrators',
-    'Operating System :: OS Independent',
-    'Topic :: Internet :: WWW/HTTP',
-    'Programming Language :: Python :: 3.6',
-    'Programming Language :: Python :: 3.7',
-    'Programming Language :: Python :: 3.8',
-    'Programming Language :: Python :: 3.9',
-    'Programming Language :: Python :: 3.10',
-    'Programming Language :: Python :: 3.11',
-    'Programming Language :: Python :: Implementation :: PyPy'
-    ]
-=======
     install_requires = [
         'requests>=2.22.0',
         'cryptography',
@@ -87,5 +55,4 @@
         'Programming Language :: Python :: 3.11',
         'Programming Language :: Python :: Implementation :: PyPy'
         ]
->>>>>>> f498b24d
 )