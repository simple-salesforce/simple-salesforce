"""Simple-Salesforce Package Setup"""

import os
import sys
import textwrap

from setuptools import setup

here = os.path.abspath(os.path.dirname(__file__))

about = {}
with open(os.path.join(here, 'simple_salesforce', '__version__.py'), 'r') as f:
    exec(f.read(), about)

setup(
    name=about['__title__'],
    version=about['__version__'],
    author=about['__author__'],
    author_email=about['__author_email__'],
    maintainer=about['__maintainer__'],
    maintainer_email=about['__maintainer_email__'],
    packages=['simple_salesforce', ],
    url=about['__url__'],
    license=about['__license__'],
    description=about['__description__'],
    long_description=textwrap.dedent(open('README.rst', 'r').read()),
    long_description_content_type='text/x-rst',
<<<<<<< HEAD
    install_requires=[
        'requests>=2.22.0',
        'authlib',
        'zeep'
    ],
    tests_require=[
        'nose>=1.3.0',
        'pytz>=2014.1.1',
        'responses>=0.5.1',
        'cryptography<3.4',
    ],
    test_suite='nose.collector',
    keywords=about['__keywords__'],
    classifiers=[
        'Development Status :: 5 - Production/Stable',
        'License :: OSI Approved :: Apache Software License',
        'Intended Audience :: Developers',
        'Intended Audience :: System Administrators',
        'Operating System :: OS Independent',
        'Topic :: Internet :: WWW/HTTP',
        'Programming Language :: Python :: 3.5',
        'Programming Language :: Python :: 3.6',
        'Programming Language :: Python :: 3.7',
        'Programming Language :: Python :: 3.8',
        'Programming Language :: Python :: Implementation :: PyPy'
=======
    package_data={
        'simple_salesforce': ['metadata.wsdl'],
        },
install_requires = [
                       'requests>=2.22.0',
                       'authlib',
                       'zeep'
                       ],
                   tests_require = [
                                       'nose>=1.3.0',
                                       'pytz>=2014.1.1',
                                       'responses>=0.5.1',
                                       'cryptography<3.4',
                                       ],
                                   test_suite = 'nose.collector',
                                                keywords = about[
                                                               '__keywords__'],
                                                           classifiers = [
    'Development Status :: 5 - Production/Stable',
    'License :: OSI Approved :: Apache Software License',
    'Intended Audience :: Developers',
    'Intended Audience :: System Administrators',
    'Operating System :: OS Independent',
    'Topic :: Internet :: WWW/HTTP',
    'Programming Language :: Python :: 3.6',
    'Programming Language :: Python :: 3.7',
    'Programming Language :: Python :: 3.8',
    'Programming Language :: Python :: Implementation :: PyPy'
>>>>>>> e404248d
    ]
)<|MERGE_RESOLUTION|>--- conflicted
+++ resolved
@@ -25,33 +25,6 @@
     description=about['__description__'],
     long_description=textwrap.dedent(open('README.rst', 'r').read()),
     long_description_content_type='text/x-rst',
-<<<<<<< HEAD
-    install_requires=[
-        'requests>=2.22.0',
-        'authlib',
-        'zeep'
-    ],
-    tests_require=[
-        'nose>=1.3.0',
-        'pytz>=2014.1.1',
-        'responses>=0.5.1',
-        'cryptography<3.4',
-    ],
-    test_suite='nose.collector',
-    keywords=about['__keywords__'],
-    classifiers=[
-        'Development Status :: 5 - Production/Stable',
-        'License :: OSI Approved :: Apache Software License',
-        'Intended Audience :: Developers',
-        'Intended Audience :: System Administrators',
-        'Operating System :: OS Independent',
-        'Topic :: Internet :: WWW/HTTP',
-        'Programming Language :: Python :: 3.5',
-        'Programming Language :: Python :: 3.6',
-        'Programming Language :: Python :: 3.7',
-        'Programming Language :: Python :: 3.8',
-        'Programming Language :: Python :: Implementation :: PyPy'
-=======
     package_data={
         'simple_salesforce': ['metadata.wsdl'],
         },
@@ -80,6 +53,5 @@
     'Programming Language :: Python :: 3.7',
     'Programming Language :: Python :: 3.8',
     'Programming Language :: Python :: Implementation :: PyPy'
->>>>>>> e404248d
     ]
 )