--- conflicted
+++ resolved
@@ -29,21 +29,14 @@
     install_requires = [
        'requests>=2.22.0',
        'zeep',
-<<<<<<< HEAD
-       'pyjwt',
+       'pyjwt[crypto]',
        'more-itertools'
-       ],
-=======
-       'pyjwt[crypto]',
-       'more-itertools',
-       'pendulum'
        ],
     tests_require=[
         'pytest',
         'pytz>=2014.1.1',
         'responses>=0.5.1',
         ],
->>>>>>> 1203da20
     test_suite='simple_salesforce.tests',
     keywords=about['__keywords__'],
     classifiers=[
