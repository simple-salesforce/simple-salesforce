*****************
Simple Salesforce
*****************

.. image:: https://api.travis-ci.org/simple-salesforce/simple-salesforce.svg?branch=master
   :target: https://travis-ci.org/simple-salesforce/simple-salesforce

.. image:: https://readthedocs.org/projects/simple-salesforce/badge/?version=latest
   :target: http://simple-salesforce.readthedocs.io/en/latest/?badge=latest
   :alt: Documentation Status

<<<<<<< HEAD
Simple Salesforce is a basic Salesforce.com REST API client built for Python 3.5, 3.6, 3.7 and 3.8. The goal is to provide a very low-level interface to the REST Resource and APEX API, returning a dictionary of the API JSON response.
=======
Simple Salesforce is a basic Salesforce.com REST API client built for Python 3.5, and 3.6. The goal is to provide a very low-level interface to the REST Resource and APEX API, returning a dictionary of the API JSON response.
>>>>>>> cad4b4eb

You can find out more regarding the format of the results in the `Official Salesforce.com REST API Documentation`_

.. _Official Salesforce.com REST API Documentation: http://www.salesforce.com/us/developer/docs/api_rest/index.htm

Examples
--------
There are two ways to gain access to Salesforce

The first is to simply pass the domain of your Salesforce instance and an access token straight to ``Salesforce()``

For example:

.. code-block:: python

    from simple_salesforce import Salesforce
    sf = Salesforce(instance='na1.salesforce.com', session_id='')

If you have the full URL of your instance (perhaps including the schema, as is included in the OAuth2 request process), you can pass that in instead using ``instance_url``:

.. code-block:: python

    from simple_salesforce import Salesforce
    sf = Salesforce(instance_url='https://na1.salesforce.com', session_id='')

There are also three means of authentication, one that uses username, password and security token; one that uses IP filtering, username, password  and organizationId; and the other that uses a private key to sign a JWT.

To login using the security token method, simply include the Salesforce method and pass in your Salesforce username, password and token (this is usually provided when you change your password):

.. code-block:: python

    from simple_salesforce import Salesforce
    sf = Salesforce(username='myemail@example.com', password='password', security_token='token')

To login using IP-whitelist Organization ID method, simply use your Salesforce username, password and organizationId:

.. code-block:: python

    from simple_salesforce import Salesforce
    sf = Salesforce(password='password', username='myemail@example.com', organizationId='OrgId')

To login using the JWT method, use your Salesforce username, consumer key from your app, and private key:

.. code-block:: python

    from simple_salesforce import Salesforce
    sf = Salesforce(username='myemail@example.com', consumer_key='XYZ', privatekey_file='filename.key')

If you'd like to enter a sandbox, simply add ``domain='test'`` to your ``Salesforce()`` call.

For example:

.. code-block:: python

    from simple_salesforce import Salesforce
    sf = Salesforce(username='myemail@example.com.sandbox', password='password', security_token='token', domain='test')

Note that specifying if you want to use a domain is only necessary if you are using the built-in username/password/security token authentication and is used exclusively during the authentication step.

If you'd like to keep track where your API calls are coming from, simply add ``client_id='My App'`` to your ``Salesforce()`` call.

.. code-block:: python

    from simple_salesforce import Salesforce
    sf = Salesforce(username='myemail@example.com.sandbox', password='password', security_token='token', client_id='My App', domain='test')

If you view the API calls in your Salesforce instance by Client Id it will be prefixed with ``RestForce/``, for example ``RestForce/My App``.

When instantiating a `Salesforce` object, it's also possible to include an
instance of `requests.Session`. This is to allow for specialized
session handling not otherwise exposed by simple_salesforce.

For example:

.. code-block:: python

   from simple_salesforce import Salesforce
   import requests

   session = requests.Session()
   # manipulate the session instance (optional)
   sf = Salesforce(
      username='user@example.com', password='password', organizationId='OrgId',
      session=session)

Record Management
-----------------

To create a new 'Contact' in Salesforce:

.. code-block:: python

    sf.Contact.create({'LastName':'Smith','Email':'example@example.com'})

This will return a dictionary such as ``{u'errors': [], u'id': u'003e0000003GuNXAA0', u'success': True}``

To get a dictionary with all the information regarding that record, use:

.. code-block:: python

    contact = sf.Contact.get('003e0000003GuNXAA0')

To get a dictionary with all the information regarding that record, using a **custom** field that was defined as External ID:

.. code-block:: python

    contact = sf.Contact.get_by_custom_id('My_Custom_ID__c', '22')

To change that contact's last name from 'Smith' to 'Jones' and add a first name of 'John' use:

.. code-block:: python

    sf.Contact.update('003e0000003GuNXAA0',{'LastName': 'Jones', 'FirstName': 'John'})

To delete the contact:

.. code-block:: python

    sf.Contact.delete('003e0000003GuNXAA0')

To retrieve a list of Contact records deleted over the past 10 days (datetimes are required to be in UTC):

.. code-block:: python

    import pytz
    import datetime
    end = datetime.datetime.now(pytz.UTC)  # we need to use UTC as salesforce API requires this!
    sf.Contact.deleted(end - datetime.timedelta(days=10), end)

To retrieve a list of Contact records updated over the past 10 days (datetimes are required to be in UTC):

.. code-block:: python

    import pytz
    import datetime
    end = datetime.datetime.now(pytz.UTC) # we need to use UTC as salesforce API requires this
    sf.Contact.updated(end - datetime.timedelta(days=10), end)

Note that Update, Delete and Upsert actions return the associated `Salesforce HTTP Status Code`_

Use the same format to create any record, including 'Account', 'Opportunity', and 'Lead'.
Make sure to have all the required fields for any entry. The `Salesforce API`_ has all objects found under 'Reference -> Standard Objects' and the required fields can be found there.

.. _Salesforce HTTP Status Code: http://www.salesforce.com/us/developer/docs/api_rest/Content/errorcodes.htm
.. _Salesforce API: https://www.salesforce.com/developer/docs/api/

Queries
-------

It's also possible to write select queries in Salesforce Object Query Language (SOQL) and search queries in Salesforce Object Search Language (SOSL).

SOQL queries are done via:

.. code-block:: python

    sf.query("SELECT Id, Email FROM Contact WHERE LastName = 'Jones'")

If, due to an especially large result, Salesforce adds a ``nextRecordsUrl`` to your query result, such as ``"nextRecordsUrl" : "/services/data/v26.0/query/01gD0000002HU6KIAW-2000"``, you can pull the additional results with either the ID or the full URL (if using the full URL, you must pass 'True' as your second argument)

.. code-block:: python

    sf.query_more("01gD0000002HU6KIAW-2000")
    sf.query_more("/services/data/v26.0/query/01gD0000002HU6KIAW-2000", True)

As a convenience, to retrieve all of the results in a single local method call use

.. code-block:: python

    sf.query_all("SELECT Id, Email FROM Contact WHERE LastName = 'Jones'")

While ``query_all`` materializes the whole result into a Python list, ``query_all_iter`` returns an iterator, which allows you to lazily process each element separately

.. code-block:: python

    data = sf.query_all_iter("SELECT Id, Email FROM Contact WHERE LastName = 'Jones'")
    for row in data:
      process(row)

Values used in SOQL queries can be quoted and escaped using ``format_soql``:

.. code-block:: python

    sf.query(format_soql("SELECT Id, Email FROM Contact WHERE LastName = {}", "Jones"))
    sf.query(format_soql("SELECT Id, Email FROM Contact WHERE LastName = {last_name}", last_name="Jones"))
    sf.query(format_soql("SELECT Id, Email FROM Contact WHERE LastName IN {names}", names=["Smith", "Jones"]))

To skip quoting and escaping for one value while still using the format string, use ``:literal``:

.. code-block:: python

    sf.query(format_soql("SELECT Id, Email FROM Contact WHERE Income > {:literal}", "USD100"))

To escape a substring used in a LIKE expression while being able to use % around it, use ``:like``:

.. code-block:: python

    sf.query(format_soql("SELECT Id, Email FROM Contact WHERE Name LIKE '{:like}%'", "Jones"))

SOSL queries are done via:

.. code-block:: python

    sf.search("FIND {Jones}")

There is also 'Quick Search', which inserts your query inside the {} in the SOSL syntax. Be careful, there is no escaping!

.. code-block:: python

    sf.quick_search("Jones")

Search and Quick Search return ``None`` if there are no records, otherwise they return a dictionary of search results.

More details about syntax is available on the `Salesforce Query Language Documentation Developer Website`_

.. _Salesforce Query Language Documentation Developer Website: http://www.salesforce.com/us/developer/docs/soql_sosl/index.htm

Other Options
-------------

To insert or update (upsert) a record using an external ID, use:

.. code-block:: python

    sf.Contact.upsert('customExtIdField__c/11999',{'LastName': 'Smith','Email': 'smith@example.com'})

To format an external ID that could contain non-URL-safe characters, use:

.. code-block:: python

    external_id = format_external_id('customExtIdField__c', 'this/that & the other')

To retrieve basic metadata use:

.. code-block:: python

    sf.Contact.metadata()

To retrieve a description of the object, use:

.. code-block:: python

    sf.Contact.describe()

To retrieve a description of the record layout of an object by its record layout unique id, use:

.. code-block:: python

    sf.Contact.describe_layout('39wmxcw9r23r492')

To retrieve a list of top level description of instance metadata, user:

.. code-block:: python

    sf.describe()

    for x in sf.describe()["sobjects"]:
      print x["label"]


Using Bulk
----------

You can use this library to access Bulk API functions. The data element can be a list of records of any size and by default batch sizes are 10,000 records and run in parrallel concurrency mode. To set the batch size for insert, upsert, delete, hard_delete, and update use the batch_size argument. To set the concurrency mode for the salesforce job the use_serial argument can be set to use_serial=True.

Create new records:

.. code-block:: python

    data = [
          {'LastName':'Smith','Email':'example@example.com'},
          {'LastName':'Jones','Email':'test@test.com'}
        ]

    sf.bulk.Contact.insert(data,batch_size=10000,use_serial=True)

Update existing records:

.. code-block:: python

    data = [
          {'Id': '0000000000AAAAA', 'Email': 'examplenew@example.com'},
          {'Id': '0000000000BBBBB', 'Email': 'testnew@test.com'}
        ]

    sf.bulk.Contact.update(data,batch_size=10000,use_serial=True)

Upsert records:

.. code-block:: python

    data = [
          {'Id': '0000000000AAAAA', 'Email': 'examplenew2@example.com'},
          {'Email': 'foo@foo.com'}
        ]

    sf.bulk.Contact.upsert(data, 'Id', batch_size=10000, use_serial=True)

Query records:

.. code-block:: python

    query = 'SELECT Id, Name FROM Account LIMIT 10'

    sf.bulk.Account.query(query)

Delete records (soft deletion):

.. code-block:: python

    data = [{'Id': '0000000000AAAAA'}]

    sf.bulk.Contact.delete(data,batch_size=10000,use_serial=True)

Hard deletion:

.. code-block:: python

    data = [{'Id': '0000000000BBBBB'}]

    sf.bulk.Contact.hard_delete(data,batch_size=10000,use_serial=True)


Using Apex
----------

You can also use this library to call custom Apex methods:

.. code-block:: python

    payload = {
      "activity": [
        {"user": "12345", "action": "update page", "time": "2014-04-21T13:00:15Z"}
      ]
    }
    result = sf.apexecute('User/Activity', method='POST', data=payload)

This would call the endpoint ``https://<instance>.salesforce.com/services/apexrest/User/Activity`` with ``data=`` as
the body content encoded with ``json.dumps``

You can read more about Apex on the `Force.com Apex Code Developer's Guide`_

.. _Force.com Apex Code Developer's Guide: https://developer.salesforce.com/docs/atlas.en-us.apexcode.meta/apexcode/apex_dev_guide.htm

Additional Features
-------------------

There are a few helper classes that are used internally and available to you.

Included in them are ``SalesforceLogin``, which takes in a username, password, security token, optional version and optional domain and returns a tuple of ``(session_id, sf_instance)`` where `session_id` is the session ID to use for authentication to Salesforce and ``sf_instance`` is the domain of the instance of Salesforce to use for the session.

For example, to use SalesforceLogin for a sandbox account you'd use:

.. code-block:: python

    from simple_salesforce import SalesforceLogin
    session_id, instance = SalesforceLogin(
        username='myemail@example.com.sandbox',
        password='password',
        security_token='token',
        domain='test')

Simply leave off the final domain if you do not wish to use a sandbox.

Also exposed is the ``SFType`` class, which is used internally by the ``__getattr__()`` method in the ``Salesforce()`` class and represents a specific SObject type. ``SFType`` requires ``object_name`` (i.e. ``Contact``), ``session_id`` (an authentication ID), ``sf_instance`` (hostname of your Salesforce instance), and an optional ``sf_version``

To add a Contact using the default version of the API you'd use:

.. code-block:: python

    from simple_salesforce import SFType
    contact = SFType('Contact','sesssionid','na1.salesforce.com')
    contact.create({'LastName':'Smith','Email':'example@example.com'})

To use a proxy server between your client and the SalesForce endpoint, use the proxies argument when creating SalesForce object.
The proxy argument is the same as what requests uses, a map of scheme to proxy URL:

.. code-block:: python

    proxies = {
      "http": "http://10.10.1.10:3128",
      "https": "http://10.10.1.10:1080",
    }
    SalesForce(instance='na1.salesforce.com', session_id='', proxies=proxies)

All results are returned as JSON converted OrderedDict to preserve order of keys from REST responses.

Authors & License
-----------------

This package is released under an open source Apache 2.0 license. Simple-Salesforce was originally written by `Nick Catalano`_ but most newer features and bugfixes come from `community contributors`_. Pull requests submitted to the `GitHub Repo`_ are highly encouraged!

Authentication mechanisms were adapted from Dave Wingate's `RestForce`_ and licensed under a MIT license

The latest build status can be found at `Travis CI`_

.. _Nick Catalano: https://github.com/nickcatal
.. _community contributors: https://github.com/simple-salesforce/simple-salesforce/graphs/contributors
.. _RestForce: http://pypi.python.org/pypi/RestForce/
.. _GitHub Repo: https://github.com/simple-salesforce/simple-salesforce
.. _Travis CI: https://travis-ci.com/simple-salesforce/simple-salesforce<|MERGE_RESOLUTION|>--- conflicted
+++ resolved
@@ -9,11 +9,7 @@
    :target: http://simple-salesforce.readthedocs.io/en/latest/?badge=latest
    :alt: Documentation Status
 
-<<<<<<< HEAD
 Simple Salesforce is a basic Salesforce.com REST API client built for Python 3.5, 3.6, 3.7 and 3.8. The goal is to provide a very low-level interface to the REST Resource and APEX API, returning a dictionary of the API JSON response.
-=======
-Simple Salesforce is a basic Salesforce.com REST API client built for Python 3.5, and 3.6. The goal is to provide a very low-level interface to the REST Resource and APEX API, returning a dictionary of the API JSON response.
->>>>>>> cad4b4eb
 
 You can find out more regarding the format of the results in the `Official Salesforce.com REST API Documentation`_
 
